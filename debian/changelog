<<<<<<< HEAD
slurm-wlm (24.05.0-0sci9u2) scibian9; urgency=medium

  * Remove rsmi leftovers
  * Remove reference to loong64 arch

 -- Thomas HAMEL <thomas-t.hamel@edf.fr>  Fri, 28 Jun 2024 18:05:54 +0200

slurm-wlm (24.05.0-0sci9u1) scibian9; urgency=medium

  * Rebase META patch

 -- Thomas HAMEL <thomas-t.hamel@edf.fr>  Fri, 21 Jun 2024 12:04:54 +0200
=======
slurm-wlm (24.05.1-1sci11u1) scibian11; urgency=medium

  * patch META : Refresh patch for new version
  * patches delete useless patches

 -- Thomas HAMEL <thomas-t.hamel@edf.fr>  Tue, 23 Jul 2024 17:01:21 +0200

slurm-wlm (24.05.1-1) unstable; urgency=medium

  * New upstream major release
  * Fix typos
  * Fix libpmix2t64 dependency (Closes: #1074384)
  * Bump SONAME to 41 and update symbols
  * Fix libslurm-perl package
  * Remove smd_ns.h from libslurm-dev
  * Update copyright
  * Remove ext_sensors/rrd plugin
  * Refresh patches

 -- Gennaro Oliva <oliva@debian.org>  Mon, 22 Jul 2024 09:14:39 +0200

slurm-wlm (24.05.0-0sci11u2) scibian11; urgency=medium

  * Remove reference to loong64 arch

 -- Thomas HAMEL <thomas-t.hamel@edf.fr>  Fri, 28 Jun 2024 18:15:03 +0200

slurm-wlm (24.05.0-0sci11u1) scibian11; urgency=medium

  * Rebase META patch

 -- Thomas HAMEL <thomas-t.hamel@edf.fr>  Fri, 21 Jun 2024 09:40:38 +0200
>>>>>>> f56b2873

slurm-wlm (24.05.0-0) scibian11; urgency=medium

  * New upstream version 24.05.0
  * Rebase patches
  * Bump libslurm to libslurm41
  * Remove smd_ns.h
  * Remove slurm-wlm-rrd-plugin
  * Use installsitearch for perl
  * Ignore perllocal.pod and .packlist
  * Update symbols for libslurm41

 -- Thomas HAMEL <thomas-t.hamel@edf.fr>  Fri, 21 Jun 2024 09:38:51 +0200

<<<<<<< HEAD
slurm-wlm (23.11.7-1sci9u1) scibian9; urgency=medium

  * Remove pmix dlopen path
  * update patches
  * Fix pam_dir path on scibian9
  * Fix pmix2 path for Scibian9
  * Remove kafka plugin from Scibian9

 -- Thomas HAMEL <thomas-t.hamel@edf.fr>  Tue, 18 Jun 2024 16:15:32 +0200
=======
 slurm-wlm (23.11.7-1sci11u1) scibian11; urgency=medium

  * Fix pam_dir path without usrmerge
  * Remove kafka plugin
  * Remove leftover rsmi (amd gpu) config

 -- Thomas HAMEL <thomas-t.hamel@edf.fr>  Wed, 19 Jun 2024 09:32:20 +0200

slurm-wlm (23.02.6-1sci11u2) scibian11; urgency=medium

  * Apply schedmd security patch

 -- Kwame Amedodji <kwame-externe.amedodji@edf.fr>  Wed, 20 Dec 2023 17:27:47 +0100

slurm-wlm (23.02.6-1sci11u1) scibian11; urgency=medium

  * update scibian specific patches

 -- Kwame Amedodji <kwame-externe.amedodji@edf.fr>  Tue, 12 Dec 2023 08:31:53 +0100
>>>>>>> f56b2873

slurm-wlm (23.11.7-1) unstable; urgency=medium

  * New upstream release
  * Bump standard version to 4.7.0 (no changes)
  * Update libslurm symbols file
  * Refresh miscellanea-manpages patch

 -- Gennaro Oliva <oliva@debian.org>  Wed, 22 May 2024 22:39:00 +0200

slurm-wlm (23.11.6-1) unstable; urgency=medium

  [ Gennaro Oliva ]
  * New upstream release
  * Update libslurm symbols file (Closes: #1070898)
  * Send SIGUSR2 to daemon in postrotate
  * Set delaycompress for logrotates (Closes: #1056122)
  * Add libpmix2 dependency for basic plugin (Closes: #1059711)

  [ Benjamin Drung ]
  * Restore /etc/slurm/plugstack.conf in slurm-wlm-basic-plugins.
  Make the build more robust by always generating
  `slurm-wlm-basic-plugins.install` from scratch. Restore
  `/etc/slurm/plugstack.conf` by putting it into a `.install.in` file that
  is copied into the `.install` file in the beginning.

  [ Michael Biebl ]
  * Drop libpam dev packages
  * Install PAM modules into multiarch path in /usr (Closes: #1064109)

 -- Gennaro Oliva <oliva@debian.org>  Thu, 09 May 2024 23:27:28 +0200

slurm-wlm (23.11.4-2) unstable; urgency=medium

  * Team upload.
  * d/clean: remove debian/plugin_packages{_dev_,_}filelist
    and remove them from our VCS & source package as well.
    Closes: #1069724.

 -- Michael R. Crusoe <crusoe@debian.org>  Tue, 30 Apr 2024 15:35:55 +0200

slurm-wlm (23.11.4-1.4) unstable; urgency=medium

  * Non-maintainer upload
  * Remove references to --with-pmix on 32-bit archs

 -- Alastair McKinstry <mckinstry@debian.org>  Thu, 04 Apr 2024 09:58:28 +0100

slurm-wlm (23.11.4-1.3) unstable; urgency=medium

  * Non-maintainer upload.
  * Only use libpmix on 64-bit architectures.

 -- Alastair McKinstry <mckinstry@debian.org>  Thu, 04 Apr 2024 08:10:37 +0100

slurm-wlm (23.11.4-1.2) unstable; urgency=medium

  * Non-maintainer upload.
  * Remove extraneous files from debian that are not handled by the package
    clean target, and caused build failures on !amd64.  Closes: #1065225.

 -- Steve Langasek <vorlon@debian.org>  Sun, 03 Mar 2024 20:11:29 +0000

slurm-wlm (23.11.4-1.1) unstable; urgency=medium

  * Non-maintainer upload.
  * Rename libraries for 64-bit time_t transition.  Closes: #1062903

 -- Benjamin Drung <bdrung@debian.org>  Thu, 29 Feb 2024 16:19:10 +0000

slurm-wlm (23.11.4-1) unstable; urgency=medium

  * New upstream release
  * Remove debian sackd man page
  * Remove fix-typos patch

 -- Gennaro Oliva <oliva@debian.org>  Sun, 25 Feb 2024 22:26:05 +0100

slurm-wlm (23.11.3-2) unstable; urgency=medium

  * Team upload
  * Source-only reupload for testing migration.

 -- Gianfranco Costamagna <locutusofborg@debian.org>  Thu, 15 Feb 2024 21:45:47 +0100

slurm-wlm (23.11.3-1) unstable; urgency=medium

  * New upstream major release (Closes: #1058720)
  * Update service files
  * Update copyright file
  * Refresh patches
  * Bump libslurm to soname 40
  * Create sackd package

 -- Gennaro Oliva <oliva@debian.org>  Thu, 08 Feb 2024 18:32:27 +0100

<<<<<<< HEAD
slurm-wlm (23.02.6-1sci9u2) scibian9; urgency=medium

  * Apply schedmd security patch

 -- Kwame Amedodji <kwame-externe.amedodji@edf.fr>  Tue, 19 Dec 2023 13:55:46 +0100

slurm-wlm (23.02.6-1sci9u1) scibian9; urgency=medium

  * Import Upstream version 23.02.6
  * add scibian specific patches
  * update some packages dependencies
  * suppress unneed rsmi & kafka related lugin packages
  * fix liblua and libhttp-parser-dev versions
  * Scibianization!
  * set back compat debian file version to 10

 -- Kwame Amedodji <kwame-externe.amedodji@edf.fr>  Wed, 18 Oct 2023 09:00:00 +0100

slurm-wlm (23.02.3-2sci9u1) scibian9; urgency=medium

  * Import Upstream version 23.02.3
  * underlying patched source files no more exists!
  * update patchs accordingly to new source code

 -- Kwame Amedodji <kwame-externe.amedodji@edf.fr>  Mon, 21 Aug 2023 17:31:29 +0200

slurm-wlm (22.05.8-3sci9u1) scibian9; urgency=medium

  * drop down support of ROCm System Management
  * Update wait health check patch for slurm 22.05.8
  * Update PMIx v3 dlopen path for slurm 22.05.8

 -- Kwame Amedodji <kwame-externe.amedodji@edf.fr>  Sat, 01 Apr 2023 18:34:40 +0200
=======
slurm-wlm (23.02.6-1sci10u2) scibian10; urgency=medium

 * Apply schedmd security patch

-- Kwame Amedodji <kwame-externe.amedodji@edf.fr>  Wed, 20 Dec 2023 17:15:39 +0100

slurm-wlm (23.02.6-1sci10u1) scibian10; urgency=medium

 * update scibian specific patches
 * suppress kafka related packages

-- Kwame Amedodji <kwame-externe.amedodji@edf.fr>  Tue, 12 Dec 2023 17:50:29 +0100

slurm-wlm (23.02.6-1sci9u2) scibian9; urgency=medium

  * Apply schedmd security patch

 -- Kwame Amedodji <kwame-externe.amedodji@edf.fr>  Tue, 19 Dec 2023 13:55:46 +0100

slurm-wlm (23.02.6-1sci9u1) scibian9; urgency=medium

  * Import Upstream version 23.02.6
  * add scibian specific patches
  * update some packages dependencies
  * suppress unneed rsmi & kafka related lugin packages
  * fix liblua and libhttp-parser-dev versions
  * Scibianization!
  * set back compat debian file version to 10

 -- Kwame Amedodji <kwame-externe.amedodji@edf.fr>  Wed, 18 Oct 2023 09:00:00 +0100

slurm-wlm (23.02.3-2sci9u1) scibian9; urgency=medium

  * Import Upstream version 23.02.3
  * underlying patched source files no more exists!
  * update patchs accordingly to new source code

 -- Kwame Amedodji <kwame-externe.amedodji@edf.fr>  Mon, 21 Aug 2023 17:31:29 +0200

slurm-wlm (22.05.8-3sci9u1) scibian9; urgency=medium

  * drop down support of ROCm System Management
  * Update wait health check patch for slurm 22.05.8
  * Update PMIx v3 dlopen path for slurm 22.05.8

 -- Kwame Amedodji <kwame-externe.amedodji@edf.fr>  Sat, 01 Apr 2023 18:34:40 +0200

slurm-wlm (22.05.8-3sci10u1) scibian10; urgency=medium

  * drop down support of ROCm System Management
  * Update wait health check patch for slurm 22.05.8
  * Update PMIx v3 dlopen path for slurm 22.05.8

 -- Kwame Amedodji <kwame-externe.amedodji@edf.fr>  Wed, 05 Apr 2023 11:06:00 +0200

slurm-wlm (22.05.8-3sci11u1) scibian11; urgency=medium

  * drop down support of ROCm System Management
  * Update wait health check patch for slurm 22.05.8
  * Update PMIx v3 dlopen path for slurm 22.05.8

 -- Kwame Amedodji <kwame-externe.amedodji@edf.fr>  Thu, 06 Apr 2023 09:05:54 +0200
>>>>>>> f56b2873

slurm-wlm (22.05.8-3) unstable; urgency=medium

  * Source only upload for testing

 -- Gennaro Oliva <oliva.g@na.icar.cnr.it>  Wed, 08 Feb 2023 07:50:18 +0100

slurm-wlm (22.05.8-2) unstable; urgency=medium

  * Fix pmix package for non amd64 architectures
  * Add rsmi plugin
  * Force nvml configuration

 -- Gennaro Oliva <oliva.g@na.icar.cnr.it>  Sun, 05 Feb 2023 11:12:16 +0100

slurm-wlm (22.05.8-1) unstable; urgency=medium

  * New upstream release
  * Remove obsolete lsb-base dependency
  * Use generic libncurses-dev dependency
  * Restore pmix support

 -- Gennaro Oliva <oliva.g@na.icar.cnr.it>  Tue, 31 Jan 2023 22:12:49 +0100

slurm-wlm (22.05.7-2) unstable; urgency=medium

  * Source only upload for testing

 -- Gennaro Oliva <oliva.g@na.icar.cnr.it>  Wed, 25 Jan 2023 22:30:47 +0100

slurm-wlm (22.05.7-1) experimental; urgency=medium

  [ Gennaro Oliva ]
  * New upstream major release
  * Bump standard version to 4.6.1 (no changes)
  * Remove hdf5 v18 api patch fixed upstream
  * Refresh patches
  * Update configurators
  * Update d/copyright
  * Add libdbus-1-dev dep for cgroup v2 plugin
  * Bump libslurm to soname 38
  * Create MySQL plugin packages
  * Create free plugin metapackage
  * Bump standard version to 4.6.2 (no changes)
  * Add patch to set the default cgroup basedir

  [ Tobias Pape ]
  * Create ipmi plugin packages
  * Create hdf5 plugin packages
  * Create influxdb plugin packages
  * Create rrd plugin packages
  * Create elasticsearch plugin packages
  * Create jwt plugin packages

  [ Tim Wickberg ]
  * Update slurm description

 -- Gennaro Oliva <oliva.g@na.icar.cnr.it>  Thu, 12 Jan 2023 01:20:28 +0100

slurm-wlm (21.08.8.2-1sci10u1) scibian10; urgency=medium

  * Import Upstream release fixes CVE-2022-29500,
    CVE-2022-29501 and CVE-2022-29502
    (Closes: #1010632, #1010633, #1010634)
  * Update libslurm symbols file

 -- Thierno BALDE <thierno.balde@edf.fr>  Wed, 08 Jun 2022 15:13:22 +0200

slurm-wlm (21.08.7-1sci10u1) scibian10; urgency=medium

  * Backport to scibian10
  * Update wait health check patch for slurm 21.08.7

 -- Kwame Amedodji <kwame-externe.amedodji@edf.fr>  Wed, 04 May 2022 13:14:50 +0200

slurm-wlm (21.08.8.2-1.1) unstable; urgency=medium

  * Non-maintainer upload
  * tests: increase number of attempts in sbatch (Closes: #1014506)

 -- Paul Gevers <elbrus@debian.org>  Thu, 10 Nov 2022 13:28:47 +0100

slurm-wlm (21.08.8.2-1sci9u2) scibian9; urgency=medium

  * Revert back support of slurmrestd

 -- KWAME AMEDODJI <kwame-externe.amedodji@edf.fr>  Wed, 29 Jun 2022 10:30:40 +0200

slurm-wlm (21.08.8.2-1sci9u1) scibian9; urgency=medium

  * Import Upstream release fixes CVE-2022-29500,
     CVE-2022-29501 and CVE-2022-29502
     (Closes: #1010632, #1010633, #1010634)
  * Update libslurm symbols file

 -- Thierno BALDE <thierno.balde@edf.fr>  Wed, 08 Jun 2022 14:51:57 +0200

slurm-wlm (21.08.7-1sci9u1) scibian9; urgency=medium

  * Backport to scibian9
  * Update wait health check patch for slurm 21.08.7

 -- Kwame Amedodji <kwame-externe.amedodji@edf.fr>  Wed, 04 May 2022 13:03:06 +0200

slurm-wlm (21.08.8.2-1) unstable; urgency=medium

  * New upstream release fixes CVE-2022-29500,
    CVE-2022-29501 and CVE-2022-29502
    (Closes: #1010632, #1010633, #1010634)
  * Update libslurm symbols file

 -- Gennaro Oliva <oliva.g@na.icar.cnr.it>  Fri, 06 May 2022 21:14:09 +0200

slurm-wlm (21.08.7-1) unstable; urgency=medium

  * New upstream release

 -- Gennaro Oliva <oliva.g@na.icar.cnr.it>  Thu, 21 Apr 2022 21:51:00 +0200

slurm-wlm (21.08.4-1sci9u2) scibian9; urgency=medium

  * Remove generated debian/files
  * Restore pmix support
  * Restore debian + scibian patches
  * Backport manpage/typos patch to 21.08.4
  * Update PMIx v3 dlopen patch for slurm 21.08
  * Update wait health check patch for slurm 21.08
  * Install new slurm_version.h in libslurm-dev

 -- Rémi Palancher <remi-externe.palancher@edf.fr>  Tue, 01 Feb 2022 11:06:47 +0100

slurm-wlm (21.08.4-1sci9u1) scibian9; urgency=medium

  * Backport to scibian9

 -- Kwame Amedodji <kwame-externe.amedodji@edf.fr>  Tue, 25 Jan 2022 15:58:00 +0100

slurm-wlm (21.08.6-1) unstable; urgency=medium

  * New upstream release
  * Remove fix-typos patch included upstream

 -- Gennaro Oliva <oliva.g@na.icar.cnr.it>  Tue, 22 Mar 2022 21:59:40 +0100

slurm-wlm (21.08.5-2) unstable; urgency=medium

  * Add slurm_version.h to libslurm-dev (Closes: #1004409)
  * Add retry-getaddrinfo patch (Closes: #984928)
  * Update service files

 -- Gennaro Oliva <oliva.g@na.icar.cnr.it>  Fri, 28 Jan 2022 23:36:39 +0100

slurm-wlm (21.08.5-1sci9u2) scibian9; urgency=medium

  * Remove slurmrestd binary package dependencies

 -- Kwame Amedodji <kwame-externe.amedodji@edf.fr>  Mon, 24 Jan 2022 22:27:09 +0100

slurm-wlm (21.08.5-1sci9u1) scibian9; urgency=medium

  * Backport to scibian9
  * Remove no more need health_check_interval patch
  * Remove pmix support as per uptream do!

 -- Kwame Amedodji <kwame-externe.amedodji@edf.fr>  Mon, 24 Jan 2022 21:49:12 +0100

slurm-wlm (21.08.5-1) unstable; urgency=medium

  * New upstream major release
  * Refresh patches and drop changes included upstream
  * Bump libslurm to soname 37
  * Update d/copyright
  * Remove man3 section dropped upstream
  * Remove pmix support
  * Remove defaults and old parameters in tests configuration files
  * Explicitly use the 1.8 HDF5 API
  * Update configurators
  * Update simple and cgroup example
  * Add slurm.conf with cgroup example
  * Change AccountingStoreJobComment into AccountingStoreFlags in
    slurm-wlm-basic-plugins postinst
  * Add example files to slurmctld, slurmd, slurm-client and slurmdbd
  * Add bash completion
  * Bump standard version to 4.6.0 (no changes)

 -- Gennaro Oliva <oliva.g@na.icar.cnr.it>  Thu, 13 Jan 2022 16:30:47 +0100

slurm-wlm (20.11.8-1sci9u1) scibian9; urgency=medium

  * Backport to scibian9

 -- Rémi Palancher <remi-externe.palancher@edf.fr>  Wed, 01 Sep 2021 09:49:25 +0200

slurm-wlm (20.11.8-1) unstable; urgency=medium

  * New upstream release

 -- Gennaro Oliva <oliva.g@na.icar.cnr.it>  Mon, 23 Aug 2021 15:53:23 +0200

slurm-wlm (20.11.7-1) unstable; urgency=medium

  * New upstream release fixes CVE-2021-31215 (Closes: #988439)
  * Add typo patch for acct_gather.conf man page
  * Update miscellanea manpage patch

 -- Gennaro Oliva <oliva.g@na.icar.cnr.it>  Tue, 15 Jun 2021 17:49:41 +0200

slurm-wlm (20.11.5-1sci9u1) scibian9; urgency=medium

  * Import Upstream version 20.11.5
  * Update Scibian patches to apply on new release
  * Remove slurmrestd binary package
  * Update health check patch after upstream cleanup

 -- Rémi Palancher <remi-externe.palancher@edf.fr>  Tue, 13 Apr 2021 10:40:09 +0200

slurm-wlm (20.11.5-1) unstable; urgency=medium

  * New upstream release
  * Update libslurm36 symbols file
  * Refresh mail-path patch
  * Add more calls to sleep trying to fix #985725

 -- Gennaro Oliva <oliva.g@na.icar.cnr.it>  Mon, 05 Apr 2021 01:18:48 +0200

slurm-wlm (20.11.4-1) unstable; urgency=medium

  * New upstream release
  * Refresh patches

 -- Gennaro Oliva <oliva.g@na.icar.cnr.it>  Fri, 19 Feb 2021 11:13:22 +0100

slurm-wlm (20.11.3-3) unstable; urgency=medium

  * Pass SUCMD and SLEEP_CMD to configure (Closes: #977319)

 -- Gennaro Oliva <oliva.g@na.icar.cnr.it>  Wed, 17 Feb 2021 21:24:19 +0100

slurm-wlm (20.11.3-2) unstable; urgency=medium

  * Source only upload for migration to testing
  * Modify slurmrestd EnvironmentFile location
  * Add lintian overrides for slurmrestd

 -- Gennaro Oliva <oliva.g@na.icar.cnr.it>  Thu, 28 Jan 2021 03:05:28 +0100

slurm-wlm (20.11.3-1) unstable; urgency=medium

  * New upstream release
  * Remove typos patches
  * Refresh patches
  * Bump libslurm to soname 36
  * Remove unused overrides
  * Update d/copyright
  * Fix typos
  * Add patch to compile against pmix v4
  * Fix sacct test failure
  * Add slurmrestd package
  * Update configurators
  * Fix packages descriptions

 -- Gennaro Oliva <oliva.g@na.icar.cnr.it>  Sun, 24 Jan 2021 18:29:47 +0100

slurm-wlm (20.02.6-2sci9u2) scibian9; urgency=medium

  * Update Vcs URL following rename
  * Add patch to enforce cred cache clearing

 -- Rémi Palancher <remi-externe.palancher@edf.fr>  Tue, 23 Feb 2021 12:30:08 +0100

slurm-wlm (20.02.6-2sci9u1) scibian9; urgency=medium

  * Backport to scibian9
  * Update patch NHC before slurmd registering to apply on new upstream release
  * Remove add-missing-locks-slurmd-creds patch applied in new upstream release

 -- Rémi Palancher <remi-externe.palancher@edf.fr>  Tue, 15 Dec 2020 10:23:53 +0100

slurm-wlm (20.02.6-2) unstable; urgency=medium

  * Fix pmix support (Closes: #954272)
  * Fix srun autopkgtest
  * Tweak slurm.conf for autopkgtest
  * Add mpi autopkgtest
  * Bump standard version to 4.5.1 (no changes)

 -- Gennaro Oliva <oliva.g@na.icar.cnr.it>  Wed, 02 Dec 2020 01:13:08 +0100

slurm-wlm (20.02.6-1) unstable; urgency=medium

  * New upstream release (Closes: #974721, #974722)
  * Refresh miscellanea-manpages and mail-path patches
  * Remove use-python3 patch included upstream
  * Remove smap command
  * Remove cray.conf.5 man page
  * Bump libslurm to soname 35
  * Update configurators
  * Fix the slurmdbd example file (Closes: #949734)
  * Remove llnl from the source package name and from the
    configuration, lib and log directory names
  * Remove PM Green patch: bug fixed upstream
  * Update d/copyright
  * Update libslurm35.symbols

 -- Gennaro Oliva <oliva.g@na.icar.cnr.it>  Tue, 17 Nov 2020 00:11:42 +0100

slurm-llnl (19.05.8-0sci9u1) scibian9; urgency=medium

  * New upstream version 19.05.8
  * 2 patches to fix creds handling for requeued jobs

 -- Rémi Palancher <remi-externe.palancher@edf.fr>  Fri, 04 Dec 2020 13:35:14 +0100

slurm-llnl (19.05.7-0sci9u1) scibian9; urgency=medium

  * New upstream release 19.05.7
  * Adjust man patch to new upstream release

 -- Rémi Palancher <remi-externe.palancher@edf.fr>  Fri, 17 Jul 2020 10:38:45 +0200

<<<<<<< HEAD
=======
slurm-llnl (19.05.8-0sci9u1) scibian9; urgency=medium

  * New upstream version 19.05.8
  * 2 patches to fix creds handling for requeued jobs

 -- Rémi Palancher <remi-externe.palancher@edf.fr>  Fri, 04 Dec 2020 13:35:14 +0100

slurm-llnl (19.05.7-0sci9u1) scibian9; urgency=medium

  * New upstream release 19.05.7
  * Adjust man patch to new upstream release

 -- Rémi Palancher <remi-externe.palancher@edf.fr>  Fri, 17 Jul 2020 10:38:45 +0200

>>>>>>> f56b2873
slurm-llnl (19.05.5-2.1) unstable; urgency=medium

  * Non-maintainer upload.
  * Add __attribute__((__common__)) to some "tentative import"
    declarations in src/plugins/select/cons_tres/job_test.c
  * Move definiton of "opt" from scanel.h to scanel.c

 -- Peter Michael Green <plugwash@debian.org>  Sat, 22 Aug 2020 22:59:50 +0000

slurm-llnl (19.05.5-2) unstable; urgency=medium

  * Declare libslurm-dev Breaks+Replaces relation with the old
    libslurmdb-dev package (Closes: #949249)
  * Bump standard version to 4.5.0 (no changes)
  * Move slurm-client-emulator, slurm-wlm and spank man pages to
    section 7

 -- Gennaro Oliva <oliva.g@na.icar.cnr.it>  Tue, 24 Mar 2020 10:58:42 +0100

slurm-llnl (19.05.5-1) unstable; urgency=medium

  * New upstream release

  [ Martijn Kruiten ]
  * Include slurmdb.h in libslurm-dev (Closes: #944606)
  * Remove conflicting docs from the slurmd and slurmctld packages
    (Closes: #942453)
  * Credit to Martijn for libpam-slurm-adopt in release 19.05.3.2-1.
    Sorry for not mentioning it before and thank you very much for your
    contribution!

  [ Gennaro Oliva ]
  * Remove useless libglade2 build dep (better later than never)
  * Remove libssh2 build dep
  * Remove crypto/openssl related stuff
  * Use python3 to generate html doc (Closes: #938499)
  * Update libslurm symbols file
  * Add support for pmix (Closes: #948008)

  [ Christian Ehrhardt ] 
  * Improve sacct test

 -- Gennaro Oliva <oliva.g@na.icar.cnr.it>  Thu, 16 Jan 2020 22:46:11 +0100

slurm-llnl (19.05.5-0sci9u2) scibian9; urgency=medium

  * Add new missing symbol in libslurm34

 -- Rémi Palancher <remi-externe.palancher@edf.fr>  Fri, 03 Jan 2020 14:27:30 +0100

slurm-llnl (19.05.5-0sci9u1) scibian9; urgency=medium

  * New upstream release 19.05.5.
  * Adapt pmix v3 patch to new upstream release
  * Adapt b31fa17 patch to new upstream release

 -- Rémi Palancher <remi-externe.palancher@edf.fr>  Thu, 02 Jan 2020 15:05:59 +0100

slurm-llnl (19.05.3.2-2) unstable; urgency=medium

  * Enable deprecated configure option on 32bit archs

 -- Gennaro Oliva <oliva.g@na.icar.cnr.it>  Tue, 15 Oct 2019 09:31:57 +0200

slurm-llnl (19.05.3.2-1) unstable; urgency=medium

  * New upstream release fixes CVE-2019-12838 (Closes: #931880)
  * Remove libslurmdb packages as it was merged into libslurm
  * Bump standard version to 4.4.1 (no changes)
  * Update d/copyright
  * Sync configurators with upstream
  * Refresh patches
  * Increase libslurm version to 34
  * Update libslurm symbols file

 -- Gennaro Oliva <oliva.g@na.icar.cnr.it>  Tue, 08 Oct 2019 18:18:52 +0200

slurm-llnl (18.08.8-0sci9u1) scibian9; urgency=medium

  * Backport latest debian package on scibian9
  * New upstream release 18.08.8

 -- Rémi Palancher <remi-externe.palancher@edf.fr>  Tue, 06 Aug 2019 16:18:12 +0200

slurm-llnl (18.08.6.2-1) unstable; urgency=medium

  * New upstream release 18.08.6.2
  * Update libslurm{,db} symbols file
  * Refresh remove-google-javascript patch
  * Update postinst scripts to move pid file under /run when
    /run/slurm-llnl is used (Closes: #885759)

 -- Gennaro Oliva <oliva.g@na.icar.cnr.it>  Sun, 10 Mar 2019 01:42:38 +0100

slurm-llnl (18.08.5.2-1) unstable; urgency=medium

  * New upstream release fixes CVE-2019-6438 (Closes: #920997)
  * debian/patches/man-pages-typos: removed, applied upstream
  * Add Build-Depends-Package field to symbol files
  * Handling slurm user inside the plugin package as suggested by
    Karl Kornel (Closes: #850891)
  * Allow using a slurm user with a different UID if created before
    installation (Closes: #851103)
  * Move pid files under /run (Closes: #885759)
  * Change static libs strip options for standard version 4.3.0
  * Fix a typo in the perl code
  * Remove rc4 symlink creation in slurmdbd.postinst
  * Update service files to sync with upstream
  * Update init scripts with the new pid files
  * Remove init scripts symlinks for old SlurmdSpoolDir and StateSaveLocation
  * Sync configurators with upstream
  * Bump debhelper compat level to 11
  * Remove --without-blcr configure option not needed anymore
  * Add libfreeipmi-dev build dependency to enable freeipmi support
  * Remove old d/NEWS file

 -- Gennaro Oliva <oliva.g@na.icar.cnr.it>  Sun, 17 Feb 2019 13:32:52 +0100

slurm-llnl (18.08.3-1sci9u3) scibian9; urgency=medium

  * set TasksMax=infinity in systemd conf

 -- Nicolas Meaux <nicolas-externe.meaux@edf.fr>  Thu, 14 Mar 2019 09:20:10 +0100

slurm-llnl (18.08.3-1sci9u2) scibian9; urgency=medium

  * Add support for pmix
  * Add patch to fix dlopen of PMIx v3 library

 -- Rémi Palancher <remi-externe.palancher@edf.fr>  Wed, 21 Nov 2018 10:56:35 +0100

slurm-llnl (18.08.3-1sci9u1) scibian9; urgency=medium

  * Backport to scibian9
  * Remove patch applied upstream
  * Minimize diff with debian package
  * Remove implicit build-dep on dh-systemd
  * Remove useless command in daemon postinst
  * Fix package name in preinst/postrm headers
  * Adapt wait health patch for new upstream release
  * Remove useless mv in d/rules

 -- Rémi Palancher <remi-externe.palancher@edf.fr>  Tue, 13 Nov 2018 17:29:17 +0100

slurm-llnl (18.08.3-1) unstable; urgency=medium

  * New upstream release
  * Update libslurm33.symbols

 -- Gennaro Oliva <oliva.g@na.icar.cnr.it>  Wed, 24 Oct 2018 23:51:22 +0200

slurm-llnl (18.08.2-1) unstable; urgency=medium

  * New upstream release
  * Fix sacct test script (Closes: #910886)

 -- Gennaro Oliva <oliva.g@na.icar.cnr.it>  Tue, 23 Oct 2018 16:40:57 +0200

slurm-llnl (18.08.1-1) unstable; urgency=medium

  * New upstream release (Closes: #909653)
  * Update libslurm{,db} symbols file to soname 33
  * Modifiy the mail patch since /usr/bin/mail is now supported upstream
  * Refresh patches and remove parts included upstream
  * Update d/copyright
  * Update html configurators
  * Fix typos in the some man pages
  * Update simple configuration files
  * Remove unused cgroup release agent script

 -- Gennaro Oliva <oliva.g@na.icar.cnr.it>  Mon, 08 Oct 2018 01:23:32 +0200

slurm-llnl (17.11.9-1) unstable; urgency=medium

  * New upstream release
  * Bump standard version to 4.2.0
    Passing verbose options to commands in d/rules
  * Update libslurm32.symbols

 -- Gennaro Oliva <oliva.g@na.icar.cnr.it>  Fri, 10 Aug 2018 15:25:19 +0200

slurm-llnl (17.11.8-1) unstable; urgency=medium

  * New upstream release
  * Bump standard version to 4.1.5 (no changes)
  * Update html configurators
  * Update libslurm32 symbols file
  * Disable pdf and ttf compression to improve html doc usability
  * Add man2html dependency to enable html man pages in doc
  * Add libssh2 dependency to enable native X11 forwarding
  * Add libcurl dependency to build jobcomp/elasticsearch plugin
  * Add lz4 dependency to enable lz4 compression to sbcast

 -- Gennaro Oliva <oliva.g@na.icar.cnr.it>  Fri, 27 Jul 2018 10:06:43 +0200

slurm-llnl (17.11.7-1) unstable; urgency=high

  * New upstream release fixes CVE-2018-10995

 -- Gennaro Oliva <oliva.g@na.icar.cnr.it>  Wed, 06 Jun 2018 11:15:08 +0200

slurm-llnl (17.11.6-1) unstable; urgency=medium

  * New upstream release
  * Update Vcs info with the new salsa.d.o git repo
  * Change Maintainer to HPC Team
  * Add Gennaro Oliva as Uploader
  * Bump standard version to 4.1.4 (no changes)
  * Rename the header files directory to slurm (Closes: #887924)

 -- Gennaro Oliva <oliva.g@na.icar.cnr.it>  Tue, 22 May 2018 11:43:27 +0200

slurm-llnl (17.11.5-1) unstable; urgency=medium

  [ Mehdi Dogguy ]
  * Add an empty /etc/slurm-llnl/plugstack.conf.d directory for plugin
    configuration and associated configuration file plugstack.conf

  [ Gennaro Oliva ]
  * Bump debhelper compat level to 10
  * Bump standard version to 4.1.3
  * Delete old transitional packages' files
  * New upstream release fixes CVE-2018-7033
  * Update libslurm{,db}32 symbols files
  * Fix slurmdbd.conf.5 and slurm.conf.5 man pages
  * Fix a typo in the mpiexec wrapper man page

 -- Gennaro Oliva <oliva.g@na.icar.cnr.it>  Sat, 17 Mar 2018 08:50:51 +0100

slurm-llnl (17.11.2-1sci9u3) scibian9; urgency=medium

  * Patch to add user_name in Lua job submit interface

 -- Rémi Palancher <remi-externe.palancher@edf.fr>  Thu, 18 Oct 2018 15:29:38 +0200

slurm-llnl (17.11.2-1sci9u2) scibian9; urgency=medium

  * Scibian9 rebuild.

 -- Rémi Palancher <remi-externe.palancher@edf.fr>  Fri, 08 Jun 2018 09:52:10 +0200

slurm-llnl (17.11.2-1sci8u3) scibian8; urgency=medium

  * Add undisclosed security fix for CVE-2018-10995
  * Add patch to fix removing array job in slurmctld

 -- Rémi Palancher <remi-externe.palancher@edf.fr>  Fri, 08 Jun 2018 09:49:56 +0200

slurm-llnl (17.11.2-1sci9u1) scibian9; urgency=medium

  * Rebuild for scibian9
  * Update b-d with new mysql-dev meta-package

 -- Rémi Palancher <remi-externe.palancher@edf.fr>  Thu, 26 Apr 2018 13:45:41 +0200

slurm-llnl (17.11.2-1sci8u2) scibian8; urgency=medium

  [ Thomas HAMEL ]
  * slurmctld: Check UID in pack_job before hiding

 -- Thomas HAMEL <thomas-externe.hamel@edf.fr>  Thu, 26 Apr 2018 11:44:28 +0200

slurm-llnl (17.11.2-1sci8u1) scibian8; urgency=medium

  * Scibian8 rebuild

 -- Rémi Palancher <remi-externe.palancher@edf.fr>  Mon, 19 Mar 2018 15:10:14 +0100

slurm-llnl (17.11.2-1~calibre9u10) calibre9; urgency=medium

  * Update security patch to fix reg with shared libs

 -- Rémi Palancher <remi-externe.palancher@edf.fr>  Fri, 09 Mar 2018 09:39:16 +0100

slurm-llnl (17.11.2-1~calibre9u9) calibre9; urgency=medium

  * Update security patch with update from SchedMD

 -- Rémi Palancher <remi-externe.palancher@edf.fr>  Mon, 05 Mar 2018 15:48:49 +0100

slurm-llnl (17.11.2-1~calibre9u8) calibre9; urgency=medium

  * Add undisclosed security fix

 -- Rémi Palancher <remi-externe.palancher@edf.fr>  Mon, 05 Mar 2018 11:11:34 +0100

slurm-llnl (17.11.2-1~calibre9u7) calibre9; urgency=medium

  * upstream patch Avoid-node-hang-in-COMPLETING-state

 -- Thomas Hamel <thomas-externe.hamel@edf.fr>  Tue, 30 Jan 2018 14:58:25 +0100

slurm-llnl (17.11.2-1~calibre9u6) calibre9; urgency=medium

  * Revert of upstream commit b31fa177c1ca26dcd2d5cd952e692ef87d95b528

 -- Mehdi Dogguy <mehdi.dogguy@edf.fr>  Thu, 25 Jan 2018 11:02:46 +0100

slurm-llnl (17.11.2-1~calibre9u5) calibre9; urgency=medium

  * Add patch to fix issues when starting the backup slurmdbd.

 -- Mehdi Dogguy <mehdi.dogguy@edf.fr>  Tue, 23 Jan 2018 18:31:20 +0100

slurm-llnl (17.11.2-1~calibre9u4) calibre9; urgency=medium

  * Rename include directory back to /usr/include/slurm for compatibility
    reasons.

 -- Mehdi Dogguy <mehdi.dogguy@edf.fr>  Tue, 16 Jan 2018 11:43:58 +0100

slurm-llnl (17.11.2-1~calibre9u3) calibre9; urgency=medium

  * Add fixes for https://bugs.schedmd.com/show_bug.cgi?id=4621
    - debian/patches/cwd-in-multi-prog
    - debian/patches/test_exec-feature-to-multi-prog-option-of-srun

 -- Mehdi Dogguy <mehdi.dogguy@edf.fr>  Tue, 16 Jan 2018 10:29:50 +0100

slurm-llnl (17.11.2-1~calibre9u2) calibre9; urgency=medium

  * Add dh-systemd to build dependencies
  * Lower minimal required version for debhelper to something suitable
    on Debian 8.
  * Use configure flag --localstatedir instead of --runstatedir since
    the latter is not valid with Jessie's version of libtool.
  * Do not use dh_strip's --no-automatic-dbgsym flag as it comes with
    newer versions of debhelper.
  * Add needed -dbg packages, as they are not auto-generated in Jessie

 -- Mehdi Dogguy <mehdi.dogguy@edf.fr>  Mon, 15 Jan 2018 09:02:00 +0100

slurm-llnl (17.11.2-1~calibre9u1) calibre9; urgency=medium

  * Backport to Calibre9

 -- Mehdi Dogguy <mehdi.dogguy@edf.fr>  Sun, 14 Jan 2018 14:51:26 +0100

slurm-llnl (17.11.2-1) unstable; urgency=medium

  [ Mehdi Dogguy ]
  * New upstream release
    - Refresh patches
  * Drop old transitional packages (Closes: #878864) and old Replaces
    and Breaks statements.
  * Fix default pidfile for slurm daemons (See: #885759)
  * Use --runstatedir instead of --localstatedir in debian/rules to
    specify run state directory.
  * Override call to dh_shlibdeps so that dpkg-shlibdeps finds
    libslurmfull.so
  * Override lintian error binary-or-shlib-defines-rpath: Slurm provides
    a private shared library. Its location matches the future name of the
    source package.

  [ Gennaro Oliva ]
  * Drop unused lintian spelling-error-in-binary overrides
  * Update d/copyright
  * Upgrade Standards-Version to 4.1.2, no changes needed

 -- Mehdi Dogguy <mehdi@debian.org>  Sun, 14 Jan 2018 10:59:47 +0100

slurm-llnl (17.02.9-1) unstable; urgency=medium

  * New upstream release fixes CVE-2017-15566 (Closes: #880530)
  * Add new symbols to libslurm31 and libslurmdb31
  * Modify header patch to remove google script in the footer
  * Rename header patch

 -- Gennaro Oliva <oliva.g@na.icar.cnr.it>  Sun, 05 Nov 2017 01:02:24 +0100

slurm-llnl (17.02.7-1) unstable; urgency=medium

  * New upstream release
  * Rightly moving slurmdbd symbols in slurmdbd debug package
  * Switch from -dbg packages to automatic -dbgsym
  * Change package priority to optional as required by the new standard
  * Change d/copyright format uri to https
  * Standard version upgraded to 4.1.1
  * Increase debhelper version dependency to get rid of dh-systemd
  * Add srun, sbatch and sacct autopkgtests

 -- Gennaro Oliva <oliva.g@na.icar.cnr.it>  Sat, 07 Oct 2017 01:25:22 +0200

slurm-llnl (17.02.5-1) unstable; urgency=medium

  [ Mehdi Dogguy and Gennaro Oliva ]
  * New upstream release.
  * Refresh patches.
  * Update libslurm{db,}31.symbols

  [ Gennaro Oliva ]
  * Update d/copyright and switch to copyright-format 1.0

 -- Gennaro Oliva <oliva.g@na.icar.cnr.it>  Mon, 03 Jul 2017 15:30:51 +0200

slurm-llnl (17.02.2-1sci8u1) scibian8; urgency=medium

  * Scibian8 rebuild.

 -- Rémi Palancher <remi-externe.palancher@edf.fr>  Thu, 14 Dec 2017 15:51:55 +0100

slurm-llnl (17.02.2-1~calibre9+2) calibre9; urgency=medium

  * Add undisclosed security fix

 -- Rémi Palancher <remi-externe.palancher@edf.fr>  Thu, 19 Oct 2017 11:55:36 +0200

slurm-llnl (17.02.2-1~calibre9+1) calibre9; urgency=medium

  * Backport to Calibre9

 -- Mehdi Dogguy <mehdi.dogguy@edf.fr>  Thu, 27 Apr 2017 11:08:26 +0200

slurm-llnl (17.02.1.2-1~calibre9+1) calibre9; urgency=medium

  * Backport to Calibre9
  * Remove prolog fix patch as merged upstream
  * Remove cgroup release agent everywhere

 -- Rémi Palancher <remi-externe.palancher@edf.fr>  Wed, 05 Apr 2017 13:29:57 +0200

slurm-llnl (17.02.1.2-1) unstable; urgency=medium

  * New upstream major release
  * Update libslurm{,db} package files to soname 31
  * Refresh patches and remove those included upstream
  * Remove srun_cr man page not installed without blcr support
  * Update service files to avoid killing job (Closes: #855905)

 -- Gennaro Oliva <oliva.g@na.icar.cnr.it>  Wed, 08 Mar 2017 08:57:37 +0100

slurm-llnl (16.05.9-1) unstable; urgency=medium

  * New upstream release
  * Overrides spelling-error-in-binary false positives

 -- Gennaro Oliva <oliva.g@na.icar.cnr.it>  Fri, 03 Feb 2017 09:50:02 +0100

slurm-llnl (16.05.8-1) unstable; urgency=medium

  * New upstream release 
  * Remove wiki.conf.5 from slurm-client manpages

 -- Gennaro Oliva <oliva.g@na.icar.cnr.it>  Sat, 07 Jan 2017 02:40:23 +0100

slurm-llnl (16.05.7-2) unstable; urgency=medium

  * Enable multiple slurmd support (Closes: #849140)
  * Drop dependency on openssl-blacklist (Closes: #848627)
  * slurmd and slurm-client postrm don't kill slurm processes anymore
  * Checks whether the slurm user exists before deleting
  * Use numerical uid 64030 to kill slurm owned processes

 -- Gennaro Oliva <oliva.g@na.icar.cnr.it>  Fri, 30 Dec 2016 16:06:07 +0100

slurm-llnl (16.05.7-1) unstable; urgency=medium

  * New upstream release (Closes: #828549)
  * Add libswitch-perl dependency to slurm-wlm-torque (Closes: #847342)
  * Add slurmd.README.Debian (Closes: #845268) 
  * Move README.Debian to slurmctld.README.Debian
  * Add lintian overrides for no bindnow in many packages
  * Use jquery.min.js provided by libjs-jquery instead of upstream's
  * Add jquery source in missing-sources

 -- Gennaro Oliva <oliva.g@na.icar.cnr.it>  Wed, 14 Dec 2016 11:01:06 +0100

slurm-llnl (16.05.6-1~calibre9+3) calibre9; urgency=medium

  * Use lua 5.2

 -- Thomas Hamel <thomas-externe.hamel@edf.fr>  Fri, 17 Feb 2017 13:47:53 +0000

slurm-llnl (16.05.6-1~calibre9+2) calibre9; urgency=medium

  * Add patch to fix prolog handling.

 -- Rémi Palancher <remi-externe.palancher@edf.fr>  Thu, 22 Dec 2016 15:12:18 +0100

slurm-llnl (16.05.6-1~calibre9+1) calibre9; urgency=medium

  * Backport to Calibre9.
  * Change back build-dep to libmysqlclient-dev since default is not available
    in jessie.

 -- Rémi Palancher <remi-externe.palancher@edf.fr>  Wed, 16 Nov 2016 16:27:29 +0100

slurm-llnl (16.05.6-1) unstable; urgency=medium

  * Update libslurm{,db} symbols files
  * Remove unused hardening-no-bindnow lintian overrides
  * Add lsb-base dependency to slurmdbd
  * Change libmysqlclient-dev build dependency to default
  * Add libpmi2-0 packages thanks to Markus Geimer (Closes: #840404)

 -- Gennaro Oliva <oliva.g@na.icar.cnr.it>  Fri, 28 Oct 2016 16:23:07 +0200

slurm-llnl (16.05.5-1) unstable; urgency=medium

  * New upstream release
  * Update debian configurators
  * Update header patch to remove google script in html
  * Update symbol files

 -- Gennaro Oliva <oliva.g@na.icar.cnr.it>  Fri, 30 Sep 2016 16:08:43 +0200

slurm-llnl (16.05.4-1~calibre9+2) calibre9; urgency=medium

  * debconf to control PAM slurm module activation
  * use upstream cgroup release agent example
  * better defaults for cgroup.conf example
  * set RSS/MEMLOCK limits unlimited for slurmd

 -- Rémi Palancher <remi-externe.palancher@edf.fr>  Tue, 11 Oct 2016 12:11:38 +0200

slurm-llnl (16.05.4-1~calibre9+1) calibre9; urgency=medium

  * Backport to Calibre9.

 -- Rémi Palancher <remi-externe.palancher@edf.fr>  Tue, 27 Sep 2016 15:09:16 +0200

slurm-llnl (16.05.4-1) unstable; urgency=medium

  * New upstream release 
  * Add missing sh5util binary to slurm-client and qalter qrerun and
    mpiexec.slurm to slurm-wlm-torque (as requested by Jordi Blasco)
  * Update ax_lib_hdf5.m4 to avoid CPPFLAGS to be overwritten
  * Add HDF5_CPPFLAGS to successfully compile libsh5util_old.la
  * Restore default fortify flags

 -- Gennaro Oliva <oliva.g@na.icar.cnr.it>  Mon, 26 Sep 2016 11:44:23 +0200

slurm-llnl (16.05.2-1) unstable; urgency=medium

  * New upstream release 

 -- Gennaro Oliva <oliva.g@na.icar.cnr.it>  Fri, 29 Jul 2016 18:34:26 +0200

slurm-llnl (16.05.0-1) unstable; urgency=medium

  * New upstream major release 
  * Update library files to version 30

 -- Gennaro Oliva <oliva.g@na.icar.cnr.it>  Tue, 14 Jun 2016 11:15:17 +0200

slurm-llnl (15.08.11-1) unstable; urgency=medium

  * New upstream release 
  * Fix d/rules using wildcard instead of the triplet

 -- Gennaro Oliva <oliva.g@na.icar.cnr.it>  Wed, 04 May 2016 12:01:47 +0200

slurm-llnl (15.08.10-1) unstable; urgency=medium

  * New upstream release 
  * Update libslurm29 and libslurmdb29 symbol files
  * Add hardening=+pie to DEB_BUILD_MAINT_OPTIONS
  * Add Documentation section in systemd service files
  * Remove fix-spelling-errors patch included in upstream
  * Add lintian overrides for missing bindnow option
  * Upgrade to standard version 3.9.8
  * Remove postinst/rm in library packages since ldconfig is now handled
    by dh_makeshlibs

 -- Gennaro Oliva <oliva.g@na.icar.cnr.it>  Tue, 03 May 2016 17:19:24 +0200

slurm-llnl (15.08.8-1~calibre9+4) calibre9; urgency=low

  * Add patch to fix multiple/constraints support on heterogeneous nodes.
  * Only include *.conf in plugstack.conf.d/

 -- Rémi Palancher <remi-externe.palancher@edf.fr>  Mon, 11 Apr 2016 10:10:42 +0200

slurm-llnl (15.08.8-1~calibre9+3) calibre9; urgency=low

  * Fix patch: faster shutdown when waiting for NHC

 -- Thomas HAMEL <thomas-externe.hamel@edf.fr>  Wed, 16 Mar 2016 09:28:16 +0000

slurm-llnl (15.08.8-1~calibre9+2) calibre9; urgency=low

  * New patch: Slurmd waits for health check during start 

 -- Thomas HAMEL <thomas-externe.hamel@edf.fr>  Fri, 04 Mar 2016 14:28:16 +0000

slurm-llnl (15.08.8-1+c9+1) calibre9; urgency=low

  * Backport to Calibre9
  * Remove adduser from slurmdbd deps

 -- Rémi Palancher <remi-externe.palancher@edf.fr>  Fri, 26 Feb 2016 14:22:37 +0100

slurm-llnl (15.08.8-1) unstable; urgency=medium

  * New upstream release 
  * Upgrade to standard version 3.9.7
  * Use https uri for Vcs-Browser and Vcs-Git in d/control
  * Update libslurm29 and libslurmdb29 symbol files 

 -- Gennaro Oliva <oliva.g@na.icar.cnr.it>  Wed, 24 Feb 2016 13:21:18 +0100

slurm-llnl (15.08.7-1) unstable; urgency=medium

  * New upstream release 
  * Call ldconfig in postinst/rm of library packages

    [ Ana Guerrero Lopez ]
  * Add package slurm-wlm-emulator. This package provides binaries that are
    already in the slurmd and slurmctld package. These packages binaries
    have now the suffix -wlm and the binaries in slurm-wln-emulator got
    the suffix -wlm-emulator.
    The binaries are handled with alternatives, having the emulator package
    a higher priority value.
  * Add slurm-client-emulator with all the same binaries from slurm-client
    built in emulator mode, these are the binaries to use when running thr
    daemons from slurm-wlm-emulator.
    Binaries have appended suffix -emulator to avoid conflicts.

 -- Gennaro Oliva <oliva.g@na.icar.cnr.it>  Fri, 22 Jan 2016 21:20:36 +0100

slurm-llnl (15.08.4-1) unstable; urgency=medium

  * New upstream release
  * Change slurm user's home directory to /nonexistent
  * Update libslurm29 and libslurmdb29 symbol files

 -- Gennaro Oliva <oliva.g@na.icar.cnr.it>  Mon, 30 Nov 2015 17:40:21 +0100

slurm-llnl (15.08.3-1) unstable; urgency=medium

  * New upstream release 

 -- Gennaro Oliva <oliva.g@na.icar.cnr.it>  Fri, 06 Nov 2015 13:53:28 +0100

slurm-llnl (15.08.2-1) unstable; urgency=medium

  * New upstream release 
  * Remove scontrol-man-page included in upstream 
  * Remove unused override shlib-with-executable-stack in
    slurm-wlm-basic-plugins for a false-positive now fixed

 -- Gennaro Oliva <oliva.g@na.icar.cnr.it>  Mon, 26 Oct 2015 12:23:09 +0100

slurm-llnl (15.08.1-1) unstable; urgency=medium

  * New upstream release 
  * Remove man-pages patch included in upstream
  * Update libslurm29 and libslurmdb29 symbol files 
  * Fix a typo in scontrol.1 

 -- Gennaro Oliva <oliva.g@na.icar.cnr.it>  Mon, 28 Sep 2015 15:41:18 +0200

slurm-llnl (15.08.0-1) unstable; urgency=medium

  * New upstream release 
  * Updated libraries api version to 29 
  * Updated mail-path patch
  * Minor man pages changes 
  * Add d/slurm-client.lintian-overrides to avoid warnings for a long
    line in acct_gather.conf.5 and for the conflicts with sinfo in
    d/control
  * Remove d/slurmd.lintian-overrides since the lintian bug that caused
    the spelling-error-in-binary false positive was solved

 -- Gennaro Oliva <oliva.g@na.icar.cnr.it>  Thu, 24 Sep 2015 16:30:57 +0200

slurm-llnl (14.11.8-4) unstable; urgency=medium

  * Conflict with older versions of sinfo only

 -- Mehdi Dogguy <mehdi@debian.org>  Wed, 19 Aug 2015 22:15:21 +0000

slurm-llnl (14.11.8-3) unstable; urgency=medium

  * Add libipmimonitoring-dev build dependency (Closes: #792368)
  * Add librrd-dev build dependency (Closes: #792370)

 -- Gennaro Oliva <oliva.g@na.icar.cnr.it>  Wed, 15 Jul 2015 09:48:30 +0200

slurm-llnl (14.11.8-2) unstable; urgency=medium

  * Correct a typo in the slurmd init.d script (Closes: #792027) 

 -- Gennaro Oliva <oliva.g@na.icar.cnr.it>  Mon, 13 Jul 2015 08:55:20 +0200

slurm-llnl (14.11.8-1) unstable; urgency=medium

  * New upstream release
  * Updated libslurm28 and libslurmdb28 symbol files

 -- Gennaro Oliva <oliva.g@na.icar.cnr.it>  Wed, 08 Jul 2015 11:01:46 +0200

slurm-llnl (14.11.7-1) unstable; urgency=medium

  * New upstream release 

 -- Gennaro Oliva <oliva.g@na.icar.cnr.it>  Thu, 02 Jul 2015 14:46:24 +0200

slurm-llnl (14.11.6-1) unstable; urgency=medium

  [ Gennaro Oliva ]
  * New upstream release
  * Minor man pages formatting changes
  * Restore var/*/slurm-llnl dirnames in the html configurator tools
  * Add --disable-debug to configure

  [ Rémi Palancher ]
  * Add -dbg packages for libs, binaries and plugins
  * Remove autoreconf since not needed anymore
  * Remove patch honor-without-rpath-hwloc since merged upstream
  * Create user slurm on slurm-client pkg install (Closes: #783663)
  * Add missing dep on ucf + adduser on pkgs
  * Add missing dep for -client on -basic-plugins (Closes: #783662)

 -- Gennaro Oliva <oliva.g@na.icar.cnr.it>  Wed, 20 May 2015 16:47:32 +0200

slurm-llnl (14.11.4-1+c9+4) calibre9; urgency=medium

  * Add slurm-client-emulator with all binaries built in emulator mode.
    Binaries have appended suffix -emulator to avoid conflicts.

 -- Ana Guerrero Lopez <ana-externe.guerrero@edf.fr>  Wed, 25 Nov 2015 10:51:41 +0100

slurm-llnl (14.11.4-1+c9+3) calibre9; urgency=medium

  * Add package slurm-wlm-emulator. This package provides binaries that are
    already in the slurmd and slurmctld package. These packages binaries
    have now the suffix -wlm and the binaries in slurm-wln-emulator got
    the suffix -wlm-emulator.
    The binaries are handled with alternatives, having the emulator package
    a higher priority value.

 -- Ana Guerrero Lopez <ana-externe.guerrero@edf.fr>  Fri, 06 Nov 2015 10:11:27 +0100

slurm-llnl (14.11.4-1+c9+2) calibre8; urgency=low

  * Move user slurm into slurm-wlm-basic-plugins pkg
  * Use systemctl to send SIGHUP to daemons

 -- Rémi Palancher <remi-externe.palancher@edf.fr>  Thu, 09 Apr 2015 14:36:10 +0200

slurm-llnl (14.11.4-1+c8+1) calibre8; urgency=low

  * New upstream release.

 -- Mehdi Dogguy <mehdi.dogguy@edf.fr>  Thu, 26 Feb 2015 15:32:05 +0100

slurm-llnl (14.11.3-1+c8+1) calibre8; urgency=low

  * Imported Upstream version 14.11.3
  * Removed patch nowait-pmi-rank-0 since merged upstream

 -- Rémi Palancher <remi-externe.palancher@edf.fr>  Mon, 19 Jan 2015 09:35:31 +0100

slurm-llnl (14.11.2-1+c8+2) calibre8; urgency=low

  * Install plugstack.conf with plugins package

 -- Rémi Palancher <remi-externe.palancher@edf.fr>  Fri, 02 Jan 2015 15:08:55 +0100

slurm-llnl (14.11.2-1+c8+1) calibre8; urgency=low

  * New upstream version 14.11.2
  * Bump SONAME to 28
  * Updated d/libslurm[db]28.symbols
  * Remove patch honor-without-rpath-hwloc since merged upstream
  * Remove patch manpages since merged upstream
  * Disable autoreconf since not needed anymore
  * Updated patch nowait-pmi-rank-0 with upstream proposal

 -- Rémi Palancher <remi-externe.palancher@edf.fr>  Wed, 31 Dec 2014 09:47:31 +0100

slurm-llnl (14.03.9-5+c8+1) calibre8; urgency=low

  * Backport to calibre8
  * Set memlock ulimit to infinity for slurmctld
  * Remove useless init scripts
  * Manually create tmpfiles in daemons postinst since debhelper
    in wheezy does not do it by itself.
  * Automatically configure PAM with libpam-slurm pkg
  * Add new -dbg packages with debug symbols
  * Add missing dep to plugins on slurm-client
  * Fix typo in -doc pkg description
  * Add patch to avoid delay on commit for PMI rank 0

 -- Rémi Palancher <remi-externe.palancher@edf.fr>  Thu, 18 Dec 2014 16:27:36 +0100

slurm-llnl (14.03.9-5) unstable; urgency=medium

  [ Roland Fehrenbacher ]
  * sacctmgr moved to the slurm-client package (Closes: #768938)

 -- Gennaro Oliva <oliva.g@na.icar.cnr.it>  Wed, 12 Nov 2014 12:07:04 +0100

slurm-llnl (14.03.9-4) unstable; urgency=medium

  * Declaring slurm-client conflict with sinfo (Closes: #768112)

 -- Gennaro Oliva <oliva.g@na.icar.cnr.it>  Thu, 06 Nov 2014 10:28:03 +0100

slurm-llnl (14.03.9-3) unstable; urgency=medium

  * Do not force slurmdbd.conf's mode to 600.

 -- Mehdi Dogguy <mehdi@debian.org>  Sat, 25 Oct 2014 01:13:56 +0200

slurm-llnl (14.03.9-2) unstable; urgency=medium

  [ Roland Fehrenbacher ]
  * Fix names of boot scripts in logrotate files
  * Ensure slurmdbd.conf has mode 600

 -- Gennaro Oliva <oliva.g@na.icar.cnr.it>  Fri, 24 Oct 2014 15:31:40 +0200

slurm-llnl (14.03.9-1) unstable; urgency=low

  [ Mehdi Dogguy ]
  * New upstream release.

  [ Gennaro Oliva ]
  * Upgraded to standard version 3.9.6
  * Updated libslurm27.symbols and libslurmdb27.symbols.
  * Fix spelling error in slurm.conf.5
    * add debian/patches/manpages
  * Added munge to slurmd and slurmctld Depends (Closes: #766160)

  [ Rémi Palancher ]
  * Enable hwloc support
    * add Build-Depends on libhwloc-dev
    * enable dh autoreconf
    * add debian/patches/honor-without-rpath-hwloc

 -- Gennaro Oliva <oliva.g@na.icar.cnr.it>  Thu, 23 Oct 2014 17:27:46 +0200

slurm-llnl (14.03.8-2) unstable; urgency=medium

  [ Mehdi Dogguy ]
  * Update Homepage field in d/control file
  * Fix watch file

  [ Rémi Palancher ]
  * Use architecture.mk for DEB_BUILD/DEB_HOST defs
  * Fix typo in default PID path in configurator

 -- Mehdi Dogguy <mehdi@debian.org>  Tue, 07 Oct 2014 21:55:59 +0200

slurm-llnl (14.03.8-1) experimental; urgency=medium

  [ Gennaro Oliva ]
  * Binary packages renaming:
    slurm-llnl -> slurm-client
    slurm-llnl-slurmd -> slurmd
    slurm-llnl-slurmctld -> slurmctld
    slurm-llnl-slurdbd -> slurmdbd
    slurm-llnl-basic-plugins -> slurm-wlm-basic-plugins
    slurm-llnl-basic-plugins-dev -> slurm-wlm-basic-plugins-dev
    slurm-llnl-sview -> sview
    slurm-llnl-doc -> slurm-wlm-doc
  * New slurm-wlm metapackage depending on slurmctld
    slurm-client and slurmd
  * New slurm-llnl and slurm-llnl-slurmdbd
    transitional dummy packages
  * README.* updated
  * Configurators, slurm-resume.sh and
    slurm-suspend.sh examples moved to the slurmctld
    package
  * init.d scripts modified to import old default and
    to avoid usless dependency on slurm-client
  * Restored lintian-overrides files to avoid
    informational ("-I") tags
  * Added slurm directories in transitional dummy
    packages to avoid installation messages warnings
    about not removing non-empty directories
  * Added slurm-llnl-slurmdbd and slurm-llnl preinst
    to remove rc?.d symlinks to the old init scripts
    and the script itself if it doesn't contain user
    changes
  * Added {slurmd,slurmctld,slurmdbd}.tmpfile to
    create /var/run/slurm-llnl when using systemd
  * Added a warning message in the slurm-llnl preinst in case of
    modified init files

  [ Rémi Palancher ]
  * New upstream release 14.03.7 (Closes: #756012)
    Maintainers patches have been ported to this new upstream version
    SONAME of shared libs in *-dev pkgs dumped from 26 to 27 with updated
    debian/*.symbols
  * Bump debhelper compat level from 7 to 9
  * Split slurm-llnl package into 3 packages: slurm-llnl{,-slurmd,-slurmtld}
    (Closes: #749945)
  * Added native systemd services files
  * Remove build-dep to libpq-dev since upstream does not support PostgreSQL
    backend anymore
  * Big cleanup in debian/rules back to something more dh standards compliant.
    This also fixes FTBFS when built twice in a row (Closes: #617697).
  * Moved examples in dedicated subdirectory
  * Adds examples for cgroup configuration in slurmd pkg
  * Remove useless file related to transient slurm-llnl-dev package
  * Use globing in libslurm-dev.manpages
  * Correct path to README in init scripts and path to example in README
  * Add patch to increase size of read buffer for sacctmgr
    + debian/patches/sacctmgr-increase-buffer
  * Enable parallel build
  * Remove all lintian overrides

  [ Mehdi Dogguy ]
  * Wrap {,Build-}Depends lines in debian/control file to increase readability.
  * Add Rémi and myself as Uploaders
  * Add Vcs-{Browser,Git} fields.
  * Import new upstream release (14.03.8)

 -- Rémi Palancher <remi@rezib.org>  Mon, 08 Sep 2014 15:00:28 +0200

slurm-llnl (2.6.7-2) unstable; urgency=medium

  [ gregor herrmann ]
  * Fix "hardcodes /usr/lib/perl5":
    - drop debian/libslurmdb-perl.dirs
    - dynamically create directories and move files in debian/rules, using the
      value of $Config{vendorarch}
    (Closes: #752814)

  [ Gennaro Oliva ]
  * Add lintian overrides for spelling-error-in-binary in the
    slurm-llnl-basic-plugins package to avoid wrong spelling error detection
  * Added dh_autoreconf (Closes: #744659)

 -- Gennaro Oliva <oliva.g@na.icar.cnr.it>  Tue, 29 Jul 2014 17:13:06 +0200

slurm-llnl (2.6.7-1) unstable; urgency=medium

  * New upstream release
  * Added lua5.1-0-dev build dependency

 -- Gennaro Oliva <oliva.g@na.icar.cnr.it>  Fri, 21 Mar 2014 16:47:16 +0100

slurm-llnl (2.6.5-1) unstable; urgency=low

  * New upstream release
  * Changed Build-Depends entry from postgresql-server-dev to libpq-dev
    (Closes: #732512) thanks to Christoph Berg and Martin Pitt
  * Sleeping one second in the postrotate section of slurm-llnl.logrotate
    (Closes: #735741) thanks to Stephane Vaillant
  * Adding optional dependency for mysql in slurm-llnl-slurmdbd.init.d
    (Closes: #735748) thanks to Stephane Vaillant

 -- Gennaro Oliva <oliva.g@na.icar.cnr.it>  Sat, 04 Jan 2014 10:43:02 +0100

slurm-llnl (2.6.4-1) unstable; urgency=low

  * New upstream release 

 -- Gennaro Oliva <oliva.g@na.icar.cnr.it>  Tue, 05 Nov 2013 12:49:24 +0100

slurm-llnl (2.5.7-1) unstable; urgency=low

  * New upstream relase
  * Add lintian overrides for shlib-with-executable-stack in the
    slurm-llnl-basic-plugins package since _block_sync_core_bitmap in
    src/plugins/select/cons_res/dist_tasks.c contains nested functions
  * Add slurm-llnl-configurator.easy.html
  * Changed homepage to http://www.schedmd.com (Closes: #703529)
  * Successfully compile under 4.8 (Closes: #701359)

 -- Gennaro Oliva <oliva.g@na.icar.cnr.it>  Sat, 08 Jun 2013 17:53:39 +0200

slurm-llnl (2.5.3-1) unstable; urgency=low

  * New upstream major release 

 -- Gennaro Oliva <oliva.g@na.icar.cnr.it>  Wed, 06 Feb 2013 16:14:10 +0100

slurm-llnl (2.4.5-1) unstable; urgency=low

  * New upstream major release 
  * Add lintian overrides for hardening-no-fortify-functions in the
    slurm-llnl-basic-plugins package

 -- Gennaro Oliva <oliva.g@na.icar.cnr.it>  Sun, 03 Feb 2013 11:53:20 +0100

slurm-llnl (2.3.4-2) unstable; urgency=low

  * Avoiding deluser to fail on purge (Closes: #667537) 
  * Hardening flags added (Closes: #663878), thanks to Simon Ruderich
    for the patch

 -- Gennaro Oliva <oliva.g@na.icar.cnr.it>  Thu, 05 Apr 2012 12:42:35 +0200

slurm-llnl (2.3.4-1) unstable; urgency=low

  * New upstream release 

 -- Gennaro Oliva <oliva.g@na.icar.cnr.it>  Tue, 20 Mar 2012 09:50:31 +0100

slurm-llnl (2.3.3-2) unstable; urgency=low

  * Changed Build-Depends entry from postgresql-server-dev-8.4 to 9.1
    (Closes: #639480)

 -- Gennaro Oliva <oliva.g@na.icar.cnr.it>  Mon, 13 Feb 2012 10:46:03 +0100

slurm-llnl (2.3.3-1) unstable; urgency=low

  * New upstream release 
  * New watch file pointing to schedmd website 

 -- Gennaro Oliva <oliva.g@na.icar.cnr.it>  Tue, 24 Jan 2012 23:02:15 +0100

slurm-llnl (2.3.2-2) unstable; urgency=low

  * Enable hardened build flags through dpkg-buildflags, thanks to
    Moritz Muehlenhoff (Closes: #656781)

 -- Gennaro Oliva <oliva.g@na.icar.cnr.it>  Sat, 21 Jan 2012 20:57:11 +0100

slurm-llnl (2.3.2-1) unstable; urgency=low

  * New upstream release
  * slurm-llnl-configurator.html updated
  * libpam-slurm packages merged to slurm-llnl source
  * libpam-slurm package new versioning following slurm-llnl

 -- Gennaro Oliva <oliva.g@na.icar.cnr.it>  Tue, 27 Dec 2011 19:27:46 +0100

slurm-llnl (2.2.7-1) unstable; urgency=low

  * New upstream release
  * Empty dependency_libs entries in .la files (Closes: #633286) 

 -- Gennaro Oliva <oliva.g@na.icar.cnr.it>  Mon, 11 Jul 2011 16:01:19 +0200

slurm-llnl (2.2.6-1) unstable; urgency=low

  * New upstream release

 -- Gennaro Oliva <oliva.g@na.icar.cnr.it>  Fri, 10 Jun 2011 13:10:13 +0200

slurm-llnl (2.2.5-1) unstable; urgency=low

  * New upstream release 

 -- Gennaro Oliva <oliva.g@na.icar.cnr.it>  Fri, 06 May 2011 10:48:55 +0200

slurm-llnl (2.2.4-1) unstable; urgency=low

  * New upstream releases 
  * Cleaning spare file and directories, not belonging to the sources
    generated by the building process and not removed by distclean.
    Added debian/clean with spare files and rm -rf inside debian/rules
    for directories.
  * Added new packages libslurm-perl, libslurmdb-perl, slurm-llnl-torque
    (Closes: #575822) thanks to Julien Blache

 -- Gennaro Oliva <oliva.g@na.icar.cnr.it>  Fri, 08 Apr 2011 11:21:17 +0200

slurm-llnl (2.2.3-1) unstable; urgency=low

  * New upstream release
  * Patches renamed to represent their purposes 
  * libslurm22.symbol updated

 -- Gennaro Oliva <oliva.g@na.icar.cnr.it>  Thu, 03 Mar 2011 10:20:43 +0100

slurm-llnl (2.2.1-1) unstable; urgency=low

  * New upstream release 

 -- Gennaro Oliva <oliva.g@na.icar.cnr.it>  Fri, 28 Jan 2011 11:13:19 +0100

slurm-llnl (2.2.0-1) unstable; urgency=low

  * New upstream major release 
  * libsurm22{,-dev} replace libsurm21{,-dev}
  * New libsurmdb22{,-dev} package

 -- Gennaro Oliva <oliva.g@na.icar.cnr.it>  Wed, 12 Jan 2011 13:25:42 +0100

slurm-llnl (2.1.16-2) unstable; urgency=low

  * Making slurm-llnl{,-slurmdbd} postrm scripts independent by ucf
    (Closes: #604207)

 -- Gennaro Oliva <oliva.g@na.icar.cnr.it>  Sun, 05 Dec 2010 16:04:09 +0100

slurm-llnl (2.1.16-1) unstable; urgency=low

  * New upstream release 

 -- Gennaro Oliva <oliva.g@na.icar.cnr.it>  Wed, 01 Dec 2010 17:25:51 +0100

slurm-llnl (2.1.15-3) unstable; urgency=low

  * Make slurm-llnl-slurmdbd package depend on ucf (Closes: #604207) 

 -- Gennaro Oliva <oliva.g@na.icar.cnr.it>  Sun, 21 Nov 2010 21:12:24 +0100

slurm-llnl (2.1.15-2) unstable; urgency=low

  * Properly set LD_LIBRARY_PATH in slurm and slurmdbd init scripts
    FIX CVE-2010-3380 (Closes: #602340)

 -- Gennaro Oliva <oliva.g@na.icar.cnr.it>  Thu, 04 Nov 2010 12:36:33 +0100

slurm-llnl (2.1.15-1) unstable; urgency=low

  * New upstream release 

 -- Gennaro Oliva <oliva.g@na.icar.cnr.it>  Sat, 16 Oct 2010 22:52:17 +0200

slurm-llnl (2.1.14-1) unstable; urgency=low

  * New upstream release 

 -- Gennaro Oliva <oliva.g@na.icar.cnr.it>  Fri, 03 Sep 2010 18:03:29 +0200

slurm-llnl (2.1.11-1) unstable; urgency=low

  * New upstream release 

 -- Gennaro Oliva <oliva.g@na.icar.cnr.it>  Wed, 04 Aug 2010 16:10:05 +0200

slurm-llnl (2.1.10-1) unstable; urgency=low

  * New upstream release
  * Setting /usr/bin/mail as default mailer (Closes: #588862) 

 -- Gennaro Oliva <oliva.g@na.icar.cnr.it>  Sat, 17 Jul 2010 10:02:48 +0200

slurm-llnl (2.1.9-1) unstable; urgency=low

  * New upstream release 

 -- Gennaro Oliva <oliva.g@na.icar.cnr.it>  Sat, 12 Jun 2010 05:53:11 +0200

slurm-llnl (2.1.8-1) unstable; urgency=low

  * New upstream release 
  * Removed logrotate filename wildcards to avoid conflicts between the 
    slurm-llnl and the slurm-llnl-slurmdbd packages (Closes: #580010) 
  * Switch to dpkg-source 3.0 (quilt) format

 -- Gennaro Oliva <oliva.g@na.icar.cnr.it>  Fri, 21 May 2010 16:39:37 +0200

slurm-llnl (2.1.7-1) unstable; urgency=low

  * New upstream release 

 -- Gennaro Oliva <oliva.g@na.icar.cnr.it>  Fri, 16 Apr 2010 22:15:07 +0200

slurm-llnl (2.1.6-1) unstable; urgency=low

  * New upstream release 

 -- Gennaro Oliva <oliva.g@na.icar.cnr.it>  Mon, 29 Mar 2010 18:57:03 +0200

slurm-llnl (2.1.5-1) unstable; urgency=low

  * New upstream release
  * Added support for pam (Closes: #573461) 

 -- Gennaro Oliva <oliva.g@na.icar.cnr.it>  Thu, 25 Mar 2010 16:34:15 +0100

slurm-llnl (2.1.4-1) unstable; urgency=low

  * New upstream release 

 -- Gennaro Oliva <oliva.g@na.icar.cnr.it>  Tue, 02 Mar 2010 23:58:44 +0100

slurm-llnl (2.1.2-1) unstable; urgency=low

  * New upstream release 
  * Added munge dependence for slurm-llnl-slurmdbd (Closes: #567013)

 -- Gennaro Oliva <oliva.g@na.icar.cnr.it>  Sun, 14 Feb 2010 20:21:29 +0100

slurm-llnl (2.1.1-2) unstable; urgency=low

  * slurm-llnl-slurmdbd postinst script doesn't change /var/run/slurm-llnl
    owner anymore (Closes: #566572)

 -- Gennaro Oliva <oliva.g@na.icar.cnr.it>  Mon, 25 Jan 2010 00:14:06 +0100

slurm-llnl (2.1.1-1) unstable; urgency=low

  * New upstream release (Closes: #565454)

 -- Gennaro Oliva <oliva.g@na.icar.cnr.it>  Thu, 21 Jan 2010 23:01:37 +0100

slurm-llnl (2.1.0-1) unstable; urgency=low

  * New upstream release 

 -- Gennaro Oliva <oliva.g@na.icar.cnr.it>  Tue, 12 Jan 2010 11:32:17 +0100

slurm-llnl (2.0.9-1) unstable; urgency=low

  * New upstream release

 -- Gennaro Oliva <oliva.g@na.icar.cnr.it>  Mon, 14 Dec 2009 11:04:53 +0100

slurm-llnl (2.0.7-2) unstable; urgency=low

  * Fixed getline definition to build on AMD (Closes: #552836)
  * Changing dependency from version 8.3 to 8.4 of postgreSQL (Closes: #559605)
  * Fixing various typos

 -- Gennaro Oliva <oliva.g@na.icar.cnr.it>  Sat, 05 Dec 2009 23:28:51 +0100

slurm-llnl (2.0.7-1) unstable; urgency=low

  * New upstream release announced together with 2.0.6

 -- Gennaro Oliva <oliva.g@na.icar.cnr.it>  Sun, 18 Oct 2009 18:53:06 +0200

slurm-llnl (2.0.5-1) unstable; urgency=low

  * New upstream release 
  * Changed dependecy from lib-mysqlclient15 to lib-mysqlclient 
  * Added Default-Start for runlevel 2 and 4 and $remote_fs requirement in
    init.d scripts (Closes: #541252)
  * Postinst checks for wrong runlevels 2 and 4 links
  * Upgraded to standard version 3.8.3
  * Add lintian overrides for missing slurm-llnl-configurator.html in doc
    base registration
  * modified postrm scripts to ignore pkill return value in order to avoid
    postrm failure when no slurm process is running
  * Checking for slurmctld.pid before cancelling running and pending
    jobs during package removal 

 -- Gennaro Oliva <oliva.g@na.icar.cnr.it>  Thu, 24 Sep 2009 23:28:15 +0200

slurm-llnl (2.0.4-1) unstable; urgency=low

  * New upstream release
  * Removed gettext bashism in init.d scripts (Closes: #530993, #530994)
  * init.d script modified to check that a daemon is not running before
    a call with the stop argument is completed

 -- Gennaro Oliva <oliva.g@na.icar.cnr.it>  Thu, 16 Jul 2009 11:05:21 +0200

slurm-llnl (2.0.2-1) unstable; urgency=low

  * New upstream release 
  * New slurm-llnl-configurator.html
  * init.d script key check modified
  * init.d scripts create run-time variable data directories (/var/run)
  * slurm-llnl.init.d checks if StateSaveLocation SlurmdSpoolDir are
    under /var/run and link them to the actual location under /var/lib
  * postinst script remove StateSaveLocation and SlurmdSpoolDir content if
    upgrading from version 1 to start daemons in a clean state
  * Removed comments from the slurm.conf.simple file
  * Instruction for using openssl cryptography, not used by default anymore,
    moved to README.cryptotype-openssl
  * slurm-llnl.prerm added to cancel running and pending jobs when
    removing the package

 -- Gennaro Oliva <oliva.g@na.icar.cnr.it>  Fri, 26 Jun 2009 08:29:16 +0200

slurm-llnl (1.3.15-1) unstable; urgency=high

  * New slurm-llnl-basic-plugins{,-dev} descriptions (Closes: #512059)
  * New libpmi-dev description
  * Compat version upgraded to 7
  * Standard version upgraded to 3.8.1
  * Creating /var/run SLURM directories at boot rather than at
    installation time 

 -- Gennaro Oliva <oliva.g@na.icar.cnr.it>  Thu, 16 Apr 2009 20:09:37 +0200

slurm-llnl (1.3.13-1) unstable; urgency=low

  * New upstream release (Closes: #511511)

 -- Gennaro Oliva <oliva.g@na.icar.cnr.it>  Wed, 14 Jan 2009 09:25:10 +0100

slurm-llnl (1.3.12-1) unstable; urgency=low

  * New upstream release 

 -- Gennaro Oliva <oliva.g@na.icar.cnr.it>  Thu, 08 Jan 2009 10:41:16 +0100

slurm-llnl (1.3.11-1) unstable; urgency=low

  * New upstream release 

 -- Gennaro Oliva <oliva.g@na.icar.cnr.it>  Wed, 03 Dec 2008 11:56:28 +0100

slurm-llnl (1.3.10-1) unstable; urgency=low

  * New upstream release 
  * Modified manual pages: sacctmgr.1

 -- Gennaro Oliva <oliva.g@na.icar.cnr.it>  Wed, 05 Nov 2008 11:07:01 +0100

slurm-llnl (1.3.9-1) unstable; urgency=low

  * New upstream release
  * New watch file with generic versioning
  * Modified manual pages: sacctmgr.1, sacct.1, sinfo.1,
    slurm_free_job_info_msg.3 and slurm_slurmd_status.3
  * Deleted empty manual page slurm_trigger.3 and its symbolic links:
    slurm_{clear,free,get,set}_trigger.3

 -- Gennaro Oliva <oliva.g@na.icar.cnr.it>  Wed, 15 Oct 2008 14:49:27 +0200

slurm-llnl (1.3.8-1) unstable; urgency=low

  * New upstream release

 -- Gennaro Oliva <oliva.g@na.icar.cnr.it>  Thu, 04 Sep 2008 00:40:20 +0200

slurm-llnl (1.3.7-1) unstable; urgency=low

  * New upstream release
  * New watch file for new naming convention of development snapshots
  * Added libpmi0 and libslurm13 symbols files

 -- Gennaro Oliva <oliva.g@na.icar.cnr.it>  Fri, 29 Aug 2008 01:07:14 +0200

slurm-llnl (1.3.6-1) unstable; urgency=low

  * New upstream release 

 -- Gennaro Oliva <oliva.g@na.icar.cnr.it>  Thu, 24 Jul 2008 16:29:28 +0200

slurm-llnl (1.3.5-1) unstable; urgency=low

  * New upstream release
  * Changed watch file to avoid development snapshot download

 -- Gennaro Oliva <oliva.g@na.icar.cnr.it>  Tue, 15 Jul 2008 14:31:36 +0200

slurm-llnl (1.3.4-1) unstable; urgency=low

  * New upstream release
  * Upgraded to standards version 3.8.0
  * Homepage field added to the control file

 -- Gennaro Oliva <oliva.g@na.icar.cnr.it>  Tue, 24 Jun 2008 11:13:22 +0200

slurm-llnl (1.3.3-1) unstable; urgency=low

  * New upstream release
  * Removed patches to src/slurmctd/controller.c src/slurmdbd/slurmdbd.c
    doc/man/man1/sacctmgr.1 included to upstream
  * Edited watch file to seek for 1.3 releases
  * doc/man/man1/salloc.1 doc/man/man1/sbatch.1 doc/man/man5/slurm.conf.5
    patched to improve formatting and avoid manual warnings 

 -- Gennaro Oliva <oliva.g@na.icar.cnr.it>  Fri, 30 May 2008 13:11:30 +0200

slurm-llnl (1.3.2-1) unstable; urgency=low

  * New upstream major release.
  * New slurmdbd package.
  * init.d script modified to check if configuration file is for version 1.2
  * Installation script renamed to slurm-llnl.{pre,post}{inst,rm}
  * Sample slurm-resume.sh script to use with ResumeProgram
  * Sample slurm-suspend.sh script to use with SuspendProgram
  * New sample configuration file updated to version 1.3
  * New html automatic configuration tool updated to version 1.3
  * New build dependency for postgres and mysql development files
  * Added log files to be stored in /var/log/slurm-llnl 
  * Added logrotate for log files
  * Added patch to slurmctld in order to correctly support SIGHUP
  * Added patch to slurmdbd in order to correctly support SIGHUP
  * slurm-llnl.init.d modified in order to use the correct pidfile
  * slurm-llnl.init.d check openssl vulnerabilty
  * slurm-llnl.init.d check for key only on the controller and for cert on all
    the slurmd nodes only if cryptotype is openssl
  * slurm-llnl.init.d seek for key and cert in the location specified in the
    configuration file (not necessarly in /etc/slurm-llnl)
  * Added patch to sacctmgr.1 manual page to correct hyphens where
    minus signs were intended
  * Removed bashism from installation and init.d scripts

 -- Gennaro Oliva <oliva.g@na.icar.cnr.it>  Wed, 28 May 2008 10:49:49 +0200

slurm-llnl (1.3.0-1) unstable; urgency=low

  * New upstream release

 -- Gennaro Oliva <oliva.g@na.icar.cnr.it>  Mon, 31 Mar 2008 00:18:47 +0200

slurm-llnl (1.2.25-1) unstable; urgency=low

  * New upstream release 

 -- Gennaro Oliva <oliva.g@na.icar.cnr.it>  Fri, 21 Mar 2008 09:05:53 +0100

slurm-llnl (1.2.24-1) unstable; urgency=low

  * New upstream release

 -- Gennaro Oliva <oliva.g@na.icar.cnr.it>  Fri, 07 Mar 2008 15:41:43 +0100

slurm-llnl (1.2.23-1) unstable; urgency=low

  * New upstream release

 -- Gennaro Oliva <oliva.g@na.icar.cnr.it>  Sun, 17 Feb 2008 12:41:13 +0100

slurm-llnl (1.2.22-1) unstable; urgency=low

  * New Upstream Release
  * Modified watch file to search for updated 1.2.X version

 -- Gennaro Oliva <oliva.g@na.icar.cnr.it>  Fri, 01 Feb 2008 15:59:18 +0100

slurm-llnl (1.2.21-1) unstable; urgency=low

  * New upstream release
  * Added support for uscan (Closes: #454317) thanks to Manuel Prinz
  * Solve preinst failure when upgrading and the user slurm does not
    exist (Closes: #459618) thanks to Manuel Prinz

 -- Gennaro Oliva <oliva.g@na.icar.cnr.it>  Mon, 14 Jan 2008 15:06:12 +0100

slurm-llnl (1.2.20-1) unstable; urgency=low

  * New Upstream Release 

 -- Gennaro Oliva <oliva.g@na.icar.cnr.it>  Tue, 04 Dec 2007 15:38:55 +0100

slurm-llnl (1.2.19-1) unstable; urgency=low

  * New upstream available 

 -- Gennaro Oliva <oliva.g@na.icar.cnr.it>  Fri, 02 Nov 2007 12:31:16 +0100

slurm-llnl (1.2.18-1) unstable; urgency=low

  * New upstream version
  * Removed useless libglade2-dev, libgtk2.0-dev dependencies for the
    sview package

 -- Gennaro Oliva <oliva.g@na.icar.cnr.it>  Thu, 11 Oct 2007 12:06:47 +0200

slurm-llnl (1.2.17-1) unstable; urgency=low

  * New upstream release, 1.2.16 is missing because I was waiting for
    a uid in the range 60000-64999 to be assigned to the slurm user
  * Using fixed uid 64030 for the slurm user

 -- Gennaro Oliva <oliva.g@na.icar.cnr.it>  Fri, 28 Sep 2007 16:42:14 +0200

slurm-llnl (1.2.15-2) unstable; urgency=low

  * Added slurm-llnl dependency for sview to solve old packages
    installation conflict and avoid problems if configuration is missing

 -- Gennaro Oliva <oliva.g@na.icar.cnr.it>  Wed, 12 Sep 2007 14:41:26 +0200

slurm-llnl (1.2.15-1) unstable; urgency=low

  * New upstream release
  * sview moved to a separate package (slurm-llnl-sview) to avoid gtk
    dependency for slurm-llnl package

 -- Gennaro Oliva <oliva.g@na.icar.cnr.it>  Sat, 01 Sep 2007 02:10:40 +0200

slurm-llnl (1.2.14-1) unstable; urgency=low

  * New upstream available, 13 and 12 are missing because I was on
    vacation
  * Fixed debian/control packages Sections (Closes: #438906) thanks to
    Manuel Prinz
  * Fixed debian/control plugins plugins-dev packages descriptions
    (Closes: #435133) thanks to Anton Blanchard

 -- Gennaro Oliva <oliva.g@na.icar.cnr.it>  Thu, 23 Aug 2007 21:34:14 +0200

slurm-llnl (1.2.11-1) unstable; urgency=low

  * debian/copyright edited by Dirk 

 -- Gennaro Oliva <oliva.g@na.icar.cnr.it>  Fri, 20 Jul 2007 21:39:40 +0200

slurm-llnl (1.2.11~20070720-1) unstable; urgency=low

  * Added OpenSSL exception to debian/copyright

 -- Gennaro Oliva <oliva.g@na.icar.cnr.it>  Fri, 20 Jul 2007 16:09:20 +0200

slurm-llnl (1.2.11~20070713-1) unstable; urgency=low

  * New upstream release 

 -- Gennaro Oliva <oliva.g@na.icar.cnr.it>  Fri, 13 Jul 2007 21:17:05 +0200

slurm-llnl (1.2.9-20070617) unstable; urgency=low

  * Switch to the slurm-llnl namespace with sysconfdir /etc/slurm-llnl and
    localstatedir /var/run/slurm-llnl
  * Consequent modification of postinst, postrm, slurm-llnl.dirs,
    slurm-llnl-configurator.html
  * Removed service stop in the preinst upgrade case to avoid the double
    stop
  * Naive sample configuration with two hosts among the examples

 -- Gennaro Oliva <oliva.g@na.icar.cnr.it>  Sun, 17 Jun 2007 10:41:48 +0200

slurm-llnl (1.2.9-20070610) unstable; urgency=low

  * New upstream version availabe
  * Lintian warning manpage-has-errors-from-man for srun.1 and spank.8 has
    been removed

 -- Gennaro Oliva <oliva.g@na.icar.cnr.it>  Sun, 10 Jun 2007 01:17:37 +0200

slurm-llnl (1.2.7-20070606) unstable; urgency=low

  * Added "sleep 1" between start and stop to make init.d script restart work 
  * New copyright file with full listing of authors, copyrights and licenses

 -- Gennaro Oliva <oliva.g@na.icar.cnr.it>  Wed, 06 Jun 2007 00:20:26 +0200

slurm-llnl (1.2.7-20070520) unstable; urgency=low

  * New upstream release available
  * Debconf configuration removed
  * LSB functions for the init script
  * Init script checks configuration and point to README.Debian
  * slurm-llnl-configurator.html created from configurator.html
  * old fsf address fixed
  * preinst upgrade adduser (for people upgrading from old version)

 -- Gennaro Oliva <oliva.g@na.icar.cnr.it>  Thu, 24 May 2007 23:15:03 +0200

slurm-llnl (1.1.20-1) unstable; urgency=low

  * New upstream version available
  * Built on munge not using opessl 
  * Using 1.1.13-1 sample configuration file beacuse new upstream config
    file is not well commented

 -- Gennaro Oliva <oliva.g@na.icar.cnr.it>  Tue, 28 Nov 2006 09:00:31 +0100

slurm-llnl (1.1.13-1) unstable; urgency=low

  * New upstream version available

 -- Gennaro Oliva <oliva.g@na.icar.cnr.it>  Sun,  1 Oct 2006 22:49:47 +0200

slurm-llnl (1.1.10-1) unstable; urgency=low

  * New upstream version available

 -- Gennaro Oliva <oliva.g@na.icar.cnr.it>  Sat,  2 Sep 2006 15:30:43 +0200

slurm-llnl (1.1.4-1) unstable; urgency=low

  * New upstream version available

 -- Gennaro Oliva <oliva.g@na.icar.cnr.it>  Mon, 17 Jul 2006 17:59:00 +0200

slurm-llnl (1.1.3-1) unstable; urgency=low

  * New upstream version available
  * Removed bluegene binaries

 -- Gennaro Oliva <oliva.g@na.icar.cnr.it>  Wed, 12 Jul 2006 17:18:57 +0200

slurm-llnl (1.1.1-1) unstable; urgency=low

  * New upstream version available
  * Debconf script for installation
  * Fixed Build-Dependencies with curses

 -- Gennaro Oliva <oliva.g@na.icar.cnr.it>  Tue, 11 Jul 2006 22:29:25 +0200

slurm-llnl (1.0.1-1) unstable; urgency=low

  * Initial release Closes: #351688

 -- Gennaro Oliva <oliva.g@na.icar.cnr.it>  Tue,  2 May 2006 01:10:43 +0200<|MERGE_RESOLUTION|>--- conflicted
+++ resolved
@@ -1,24 +1,3 @@
-<<<<<<< HEAD
-slurm-wlm (24.05.0-0sci9u2) scibian9; urgency=medium
-
-  * Remove rsmi leftovers
-  * Remove reference to loong64 arch
-
- -- Thomas HAMEL <thomas-t.hamel@edf.fr>  Fri, 28 Jun 2024 18:05:54 +0200
-
-slurm-wlm (24.05.0-0sci9u1) scibian9; urgency=medium
-
-  * Rebase META patch
-
- -- Thomas HAMEL <thomas-t.hamel@edf.fr>  Fri, 21 Jun 2024 12:04:54 +0200
-=======
-slurm-wlm (24.05.1-1sci11u1) scibian11; urgency=medium
-
-  * patch META : Refresh patch for new version
-  * patches delete useless patches
-
- -- Thomas HAMEL <thomas-t.hamel@edf.fr>  Tue, 23 Jul 2024 17:01:21 +0200
-
 slurm-wlm (24.05.1-1) unstable; urgency=medium
 
   * New upstream major release
@@ -33,18 +12,18 @@
 
  -- Gennaro Oliva <oliva@debian.org>  Mon, 22 Jul 2024 09:14:39 +0200
 
-slurm-wlm (24.05.0-0sci11u2) scibian11; urgency=medium
-
+slurm-wlm (24.05.0-0sci9u2) scibian9; urgency=medium
+
+  * Remove rsmi leftovers
   * Remove reference to loong64 arch
 
- -- Thomas HAMEL <thomas-t.hamel@edf.fr>  Fri, 28 Jun 2024 18:15:03 +0200
-
-slurm-wlm (24.05.0-0sci11u1) scibian11; urgency=medium
+ -- Thomas HAMEL <thomas-t.hamel@edf.fr>  Fri, 28 Jun 2024 18:05:54 +0200
+
+slurm-wlm (24.05.0-0sci9u1) scibian9; urgency=medium
 
   * Rebase META patch
 
- -- Thomas HAMEL <thomas-t.hamel@edf.fr>  Fri, 21 Jun 2024 09:40:38 +0200
->>>>>>> f56b2873
+ -- Thomas HAMEL <thomas-t.hamel@edf.fr>  Fri, 21 Jun 2024 12:04:54 +0200
 
 slurm-wlm (24.05.0-0) scibian11; urgency=medium
 
@@ -59,7 +38,6 @@
 
  -- Thomas HAMEL <thomas-t.hamel@edf.fr>  Fri, 21 Jun 2024 09:38:51 +0200
 
-<<<<<<< HEAD
 slurm-wlm (23.11.7-1sci9u1) scibian9; urgency=medium
 
   * Remove pmix dlopen path
@@ -69,27 +47,6 @@
   * Remove kafka plugin from Scibian9
 
  -- Thomas HAMEL <thomas-t.hamel@edf.fr>  Tue, 18 Jun 2024 16:15:32 +0200
-=======
- slurm-wlm (23.11.7-1sci11u1) scibian11; urgency=medium
-
-  * Fix pam_dir path without usrmerge
-  * Remove kafka plugin
-  * Remove leftover rsmi (amd gpu) config
-
- -- Thomas HAMEL <thomas-t.hamel@edf.fr>  Wed, 19 Jun 2024 09:32:20 +0200
-
-slurm-wlm (23.02.6-1sci11u2) scibian11; urgency=medium
-
-  * Apply schedmd security patch
-
- -- Kwame Amedodji <kwame-externe.amedodji@edf.fr>  Wed, 20 Dec 2023 17:27:47 +0100
-
-slurm-wlm (23.02.6-1sci11u1) scibian11; urgency=medium
-
-  * update scibian specific patches
-
- -- Kwame Amedodji <kwame-externe.amedodji@edf.fr>  Tue, 12 Dec 2023 08:31:53 +0100
->>>>>>> f56b2873
 
 slurm-wlm (23.11.7-1) unstable; urgency=medium
 
@@ -186,7 +143,19 @@
 
  -- Gennaro Oliva <oliva@debian.org>  Thu, 08 Feb 2024 18:32:27 +0100
 
-<<<<<<< HEAD
+slurm-wlm (23.02.6-1sci10u2) scibian10; urgency=medium
+
+ * Apply schedmd security patch
+
+-- Kwame Amedodji <kwame-externe.amedodji@edf.fr>  Wed, 20 Dec 2023 17:15:39 +0100
+
+slurm-wlm (23.02.6-1sci10u1) scibian10; urgency=medium
+
+ * update scibian specific patches
+ * suppress kafka related packages
+
+-- Kwame Amedodji <kwame-externe.amedodji@edf.fr>  Tue, 12 Dec 2023 17:50:29 +0100
+
 slurm-wlm (23.02.6-1sci9u2) scibian9; urgency=medium
 
   * Apply schedmd security patch
@@ -220,70 +189,22 @@
   * Update PMIx v3 dlopen path for slurm 22.05.8
 
  -- Kwame Amedodji <kwame-externe.amedodji@edf.fr>  Sat, 01 Apr 2023 18:34:40 +0200
-=======
-slurm-wlm (23.02.6-1sci10u2) scibian10; urgency=medium
-
- * Apply schedmd security patch
-
--- Kwame Amedodji <kwame-externe.amedodji@edf.fr>  Wed, 20 Dec 2023 17:15:39 +0100
-
-slurm-wlm (23.02.6-1sci10u1) scibian10; urgency=medium
-
- * update scibian specific patches
- * suppress kafka related packages
-
--- Kwame Amedodji <kwame-externe.amedodji@edf.fr>  Tue, 12 Dec 2023 17:50:29 +0100
-
-slurm-wlm (23.02.6-1sci9u2) scibian9; urgency=medium
-
-  * Apply schedmd security patch
-
- -- Kwame Amedodji <kwame-externe.amedodji@edf.fr>  Tue, 19 Dec 2023 13:55:46 +0100
-
-slurm-wlm (23.02.6-1sci9u1) scibian9; urgency=medium
-
-  * Import Upstream version 23.02.6
-  * add scibian specific patches
-  * update some packages dependencies
-  * suppress unneed rsmi & kafka related lugin packages
-  * fix liblua and libhttp-parser-dev versions
-  * Scibianization!
-  * set back compat debian file version to 10
-
- -- Kwame Amedodji <kwame-externe.amedodji@edf.fr>  Wed, 18 Oct 2023 09:00:00 +0100
-
-slurm-wlm (23.02.3-2sci9u1) scibian9; urgency=medium
-
-  * Import Upstream version 23.02.3
-  * underlying patched source files no more exists!
-  * update patchs accordingly to new source code
-
- -- Kwame Amedodji <kwame-externe.amedodji@edf.fr>  Mon, 21 Aug 2023 17:31:29 +0200
-
-slurm-wlm (22.05.8-3sci9u1) scibian9; urgency=medium
+
+slurm-wlm (22.05.8-3sci10u1) scibian10; urgency=medium
 
   * drop down support of ROCm System Management
   * Update wait health check patch for slurm 22.05.8
   * Update PMIx v3 dlopen path for slurm 22.05.8
 
- -- Kwame Amedodji <kwame-externe.amedodji@edf.fr>  Sat, 01 Apr 2023 18:34:40 +0200
-
-slurm-wlm (22.05.8-3sci10u1) scibian10; urgency=medium
+ -- Kwame Amedodji <kwame-externe.amedodji@edf.fr>  Wed, 05 Apr 2023 11:06:00 +0200
+
+slurm-wlm (22.05.8-3sci11u1) scibian11; urgency=medium
 
   * drop down support of ROCm System Management
   * Update wait health check patch for slurm 22.05.8
   * Update PMIx v3 dlopen path for slurm 22.05.8
 
- -- Kwame Amedodji <kwame-externe.amedodji@edf.fr>  Wed, 05 Apr 2023 11:06:00 +0200
-
-slurm-wlm (22.05.8-3sci11u1) scibian11; urgency=medium
-
-  * drop down support of ROCm System Management
-  * Update wait health check patch for slurm 22.05.8
-  * Update PMIx v3 dlopen path for slurm 22.05.8
-
  -- Kwame Amedodji <kwame-externe.amedodji@edf.fr>  Thu, 06 Apr 2023 09:05:54 +0200
->>>>>>> f56b2873
 
 slurm-wlm (22.05.8-3) unstable; urgency=medium
 
@@ -604,8 +525,6 @@
 
  -- Rémi Palancher <remi-externe.palancher@edf.fr>  Fri, 17 Jul 2020 10:38:45 +0200
 
-<<<<<<< HEAD
-=======
 slurm-llnl (19.05.8-0sci9u1) scibian9; urgency=medium
 
   * New upstream version 19.05.8
@@ -620,7 +539,6 @@
 
  -- Rémi Palancher <remi-externe.palancher@edf.fr>  Fri, 17 Jul 2020 10:38:45 +0200
 
->>>>>>> f56b2873
 slurm-llnl (19.05.5-2.1) unstable; urgency=medium
 
   * Non-maintainer upload.
