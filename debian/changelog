--- conflicted
+++ resolved
@@ -1,27 +1,3 @@
-<<<<<<< HEAD
-slurm-wlm (21.08.8.2-1sci11u1) scibian11; urgency=medium
-
-  * Import Upstream release fixes CVE-2022-29500,
-    CVE-2022-29501 and CVE-2022-29502
-    (Closes: #1010632, #1010633, #1010634)
-  * Update libslurm symbols file
-
- -- Thierno BALDE <thierno.balde@edf.fr>  Wed, 08 Jun 2022 15:18:18 +0200
-
-slurm-wlm (21.08.7-1sci11u1) scibian11; urgency=medium
-
-  * Drop support for PMIx
-  * Release in scibian11
-
- -- Rémi Palancher <remi-externe.palancher@edf.fr>  Wed, 18 May 2022 14:22:59 +0200
-
-slurm-wlm (21.08.7-1sci10u1) scibian10; urgency=medium
-
-  * Backport to scibian10
-  * Update wait health check patch for slurm 21.08.7
-
- -- Kwame Amedodji <kwame-externe.amedodji@edf.fr>  Wed, 04 May 2022 13:14:50 +0200
-=======
 slurm-wlm (22.05.8-3) unstable; urgency=medium
 
   * Source only upload for testing
@@ -86,7 +62,28 @@
   * tests: increase number of attempts in sbatch (Closes: #1014506)
 
  -- Paul Gevers <elbrus@debian.org>  Thu, 10 Nov 2022 13:28:47 +0100
->>>>>>> 50d0d5f2
+
+slurm-wlm (21.08.8.2-1sci9u2) scibian9; urgency=medium
+
+  * Revert back support of slurmrestd
+
+ -- KWAME AMEDODJI <kwame-externe.amedodji@edf.fr>  Wed, 29 Jun 2022 10:30:40 +0200
+
+slurm-wlm (21.08.8.2-1sci9u1) scibian9; urgency=medium
+
+  * Import Upstream release fixes CVE-2022-29500,
+     CVE-2022-29501 and CVE-2022-29502
+     (Closes: #1010632, #1010633, #1010634)
+  * Update libslurm symbols file
+
+ -- Thierno BALDE <thierno.balde@edf.fr>  Wed, 08 Jun 2022 14:51:57 +0200
+
+slurm-wlm (21.08.7-1sci9u1) scibian9; urgency=medium
+
+  * Backport to scibian9
+  * Update wait health check patch for slurm 21.08.7
+
+ -- Kwame Amedodji <kwame-externe.amedodji@edf.fr>  Wed, 04 May 2022 13:03:06 +0200
 
 slurm-wlm (21.08.8.2-1) unstable; urgency=medium
 
@@ -103,7 +100,7 @@
 
  -- Gennaro Oliva <oliva.g@na.icar.cnr.it>  Thu, 21 Apr 2022 21:51:00 +0200
 
-slurm-wlm (21.08.4-1sci10u2) scibian10; urgency=medium
+slurm-wlm (21.08.4-1sci9u2) scibian9; urgency=medium
 
   * Remove generated debian/files
   * Restore pmix support
@@ -112,15 +109,14 @@
   * Update PMIx v3 dlopen patch for slurm 21.08
   * Update wait health check patch for slurm 21.08
   * Install new slurm_version.h in libslurm-dev
-  * Restore slurmrestd build-deps
-
- -- Rémi Palancher <remi-externe.palancher@edf.fr>  Tue, 01 Feb 2022 16:33:41 +0100
-
-slurm-wlm (21.08.4-1sci10u1) scibian10; urgency=medium
-
-  * Backport to scibian10
-
- -- Kwame Amedodji <kwame-externe.amedodji@edf.fr>  Tue, 25 Jan 2022 16:07:41 +0100
+
+ -- Rémi Palancher <remi-externe.palancher@edf.fr>  Tue, 01 Feb 2022 11:06:47 +0100
+
+slurm-wlm (21.08.4-1sci9u1) scibian9; urgency=medium
+
+  * Backport to scibian9
+
+ -- Kwame Amedodji <kwame-externe.amedodji@edf.fr>  Tue, 25 Jan 2022 15:58:00 +0100
 
 slurm-wlm (21.08.6-1) unstable; urgency=medium
 
@@ -137,13 +133,19 @@
 
  -- Gennaro Oliva <oliva.g@na.icar.cnr.it>  Fri, 28 Jan 2022 23:36:39 +0100
 
-slurm-wlm (21.08.5-1sci10u1) scibian10; urgency=medium
-
-  * Backport to scibian10
+slurm-wlm (21.08.5-1sci9u2) scibian9; urgency=medium
+
+  * Remove slurmrestd binary package dependencies
+
+ -- Kwame Amedodji <kwame-externe.amedodji@edf.fr>  Mon, 24 Jan 2022 22:27:09 +0100
+
+slurm-wlm (21.08.5-1sci9u1) scibian9; urgency=medium
+
+  * Backport to scibian9
   * Remove no more need health_check_interval patch
   * Remove pmix support as per uptream do!
 
- -- Kwame Amedodji <kwame-externe.amedodji@edf.fr>  Mon, 24 Jan 2022 21:32:26 +0100
+ -- Kwame Amedodji <kwame-externe.amedodji@edf.fr>  Mon, 24 Jan 2022 21:49:12 +0100
 
 slurm-wlm (21.08.5-1) unstable; urgency=medium
 
@@ -166,11 +168,11 @@
 
  -- Gennaro Oliva <oliva.g@na.icar.cnr.it>  Thu, 13 Jan 2022 16:30:47 +0100
 
-slurm-wlm (20.11.8-1sci10u1) scibian10; urgency=medium
-
-  * Backport to scibian10
-
- -- Rémi Palancher <remi-externe.palancher@edf.fr>  Wed, 01 Sep 2021 10:37:06 +0200
+slurm-wlm (20.11.8-1sci9u1) scibian9; urgency=medium
+
+  * Backport to scibian9
+
+ -- Rémi Palancher <remi-externe.palancher@edf.fr>  Wed, 01 Sep 2021 09:49:25 +0200
 
 slurm-wlm (20.11.8-1) unstable; urgency=medium
 
@@ -186,13 +188,14 @@
 
  -- Gennaro Oliva <oliva.g@na.icar.cnr.it>  Tue, 15 Jun 2021 17:49:41 +0200
 
-slurm-wlm (20.11.5-1sci10u1) scibian10; urgency=medium
+slurm-wlm (20.11.5-1sci9u1) scibian9; urgency=medium
 
   * Import Upstream version 20.11.5
   * Update Scibian patches to apply on new release
+  * Remove slurmrestd binary package
   * Update health check patch after upstream cleanup
 
- -- Rémi Palancher <remi-externe.palancher@edf.fr>  Tue, 13 Apr 2021 16:21:13 +0200
+ -- Rémi Palancher <remi-externe.palancher@edf.fr>  Tue, 13 Apr 2021 10:40:09 +0200
 
 slurm-wlm (20.11.5-1) unstable; urgency=medium
 
@@ -241,20 +244,20 @@
 
  -- Gennaro Oliva <oliva.g@na.icar.cnr.it>  Sun, 24 Jan 2021 18:29:47 +0100
 
-slurm-wlm (20.02.6-2sci10u2) scibian10; urgency=medium
+slurm-wlm (20.02.6-2sci9u2) scibian9; urgency=medium
 
   * Update Vcs URL following rename
   * Add patch to enforce cred cache clearing
 
- -- Rémi Palancher <remi-externe.palancher@edf.fr>  Tue, 23 Feb 2021 12:30:55 +0100
-
-slurm-wlm (20.02.6-2sci10u1) scibian10; urgency=medium
-
-  * Backport to scibian10
+ -- Rémi Palancher <remi-externe.palancher@edf.fr>  Tue, 23 Feb 2021 12:30:08 +0100
+
+slurm-wlm (20.02.6-2sci9u1) scibian9; urgency=medium
+
+  * Backport to scibian9
   * Update patch NHC before slurmd registering to apply on new upstream release
   * Remove add-missing-locks-slurmd-creds patch applied in new upstream release
 
- -- Rémi Palancher <remi-externe.palancher@edf.fr>  Tue, 15 Dec 2020 10:43:47 +0100
+ -- Rémi Palancher <remi-externe.palancher@edf.fr>  Tue, 15 Dec 2020 10:23:53 +0100
 
 slurm-wlm (20.02.6-2) unstable; urgency=medium
 
@@ -282,21 +285,21 @@
   * Update d/copyright
   * Update libslurm35.symbols
 
-slurm-llnl (19.05.8-0sci10u1) scibian10; urgency=medium
+ -- Gennaro Oliva <oliva.g@na.icar.cnr.it>  Tue, 17 Nov 2020 00:11:42 +0100
+
+slurm-llnl (19.05.8-0sci9u1) scibian9; urgency=medium
 
   * New upstream version 19.05.8
   * 2 patches to fix creds handling for requeued jobs
 
- -- Rémi Palancher <remi-externe.palancher@edf.fr>  Fri, 04 Dec 2020 13:37:14 +0100
-
-slurm-llnl (19.05.7-0sci10u1) scibian10; urgency=medium
-
-  * New upstreamm release 19.05.7
-  * Adjust man page patch to new upstream release
-
- -- Rémi Palancher <remi-externe.palancher@edf.fr>  Fri, 17 Jul 2020 11:58:07 +0200
-
- -- Gennaro Oliva <oliva.g@na.icar.cnr.it>  Tue, 17 Nov 2020 00:11:42 +0100
+ -- Rémi Palancher <remi-externe.palancher@edf.fr>  Fri, 04 Dec 2020 13:35:14 +0100
+
+slurm-llnl (19.05.7-0sci9u1) scibian9; urgency=medium
+
+  * New upstream release 19.05.7
+  * Adjust man patch to new upstream release
+
+ -- Rémi Palancher <remi-externe.palancher@edf.fr>  Fri, 17 Jul 2020 10:38:45 +0200
 
 slurm-llnl (19.05.5-2.1) unstable; urgency=medium
 
@@ -341,12 +344,6 @@
   * Improve sacct test
 
  -- Gennaro Oliva <oliva.g@na.icar.cnr.it>  Thu, 16 Jan 2020 22:46:11 +0100
-
-slurm-llnl (19.05.5-0sci10u1) scibian10; urgency=medium
-
-  * New release for scibian10.
-
- -- MHamed Bouaziz <mhamed-externe.bouaziz@edf.fr>  Thu, 30 Jan 2020 14:56:15 +0100
 
 slurm-llnl (19.05.5-0sci9u2) scibian9; urgency=medium
 
