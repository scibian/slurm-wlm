<<<<<<< HEAD
slurm-llnl (19.05.5-0sci8u2) scibian8; urgency=medium

  * Drop support of pmix (fully)

 -- Rémi Palancher <remi-externe.palancher@edf.fr>  Thu, 02 Jan 2020 18:52:50 +0100

slurm-llnl (19.05.5-0sci8u1) scibian8; urgency=medium

  * Backport to scibian8
  * Drop support of pmix

 -- Rémi Palancher <remi-externe.palancher@edf.fr>  Thu, 02 Jan 2020 16:10:52 +0100
=======
slurm-llnl (19.05.5-0sci9u2) scibian9; urgency=medium

  * Add new missing symbol in libslurm34

 -- Rémi Palancher <remi-externe.palancher@edf.fr>  Fri, 03 Jan 2020 14:27:30 +0100
>>>>>>> e52003ed

slurm-llnl (19.05.5-0sci9u1) scibian9; urgency=medium

  * New upstream release 19.05.5.
  * Adapt pmix v3 patch to new upstream release
  * Adapt b31fa17 patch to new upstream release

 -- Rémi Palancher <remi-externe.palancher@edf.fr>  Thu, 02 Jan 2020 15:05:59 +0100

slurm-llnl (19.05.4-1) UNRELEASED; urgency=medium

  * New upstream release

  [ Martijn Kruiten ]
  * Include slurmdb.h in libslurm-dev (Closes: #944606)
  * Remove conflicting docs from the slurmd and slurmctld packages
    (Closes: #942453)
  * Credit to Martijn for libpam-slurm-adopt in release 19.05.3.2-1.
    Sorry for not mentioning it before and thank you very much for your
    contribution!

  [ Gennaro Oliva ]
  * Remove useless libglade2 build dep (better later than never)
  * Remove libssh2 build dep
  * Remove crypto/openssl related stuff
  * Use python3 to generate html doc (Closes: #938499)

 -- Gennaro Oliva <oliva.g@na.icar.cnr.it>  Tue, 19 Nov 2019 17:43:13 +0100

slurm-llnl (19.05.3.2-2) unstable; urgency=medium

  * Enable deprecated configure option on 32bit archs

 -- Gennaro Oliva <oliva.g@na.icar.cnr.it>  Tue, 15 Oct 2019 09:31:57 +0200

slurm-llnl (19.05.3.2-1) unstable; urgency=medium

  * New upstream release fixes CVE-2019-12838 (Closes: #931880)
  * Remove libslurmdb packages as it was merged into libslurm
  * Bump standard version to 4.4.1 (no changes)
  * Update d/copyright
  * Sync configurators with upstream
  * Refresh patches
  * Increase libslurm version to 34
  * Update libslurm symbols file

 -- Gennaro Oliva <oliva.g@na.icar.cnr.it>  Tue, 08 Oct 2019 18:18:52 +0200

slurm-llnl (18.08.8-0sci9u1) scibian9; urgency=medium

  * Backport latest debian package on scibian9
  * New upstream release 18.08.8

 -- Rémi Palancher <remi-externe.palancher@edf.fr>  Tue, 06 Aug 2019 16:18:12 +0200

slurm-llnl (18.08.8-0sci8u1) scibian8; urgency=medium

  * Backport latest debian package on scibian8
  * New upstream release 18.08.8
  * Adapt and re-enable wait health check patch
  * Remove patches merged upstream
  * Remove useless debian/libslurm32*
  * Re-add wrongly removed libslurm*-dbg packages

 -- Rémi Palancher <remi-externe.palancher@edf.fr>  Thu, 08 Aug 2019 15:02:46 +0200

slurm-llnl (18.08.6.2-1) unstable; urgency=medium

  * New upstream release 18.08.6.2
  * Update libslurm{,db} symbols file
  * Refresh remove-google-javascript patch
  * Update postinst scripts to move pid file under /run when
    /run/slurm-llnl is used (Closes: #885759)

 -- Gennaro Oliva <oliva.g@na.icar.cnr.it>  Sun, 10 Mar 2019 01:42:38 +0100

slurm-llnl (18.08.5.2-1) unstable; urgency=medium

  * New upstream release fixes CVE-2019-6438 (Closes: #920997)
  * debian/patches/man-pages-typos: removed, applied upstream
  * Add Build-Depends-Package field to symbol files
  * Handling slurm user inside the plugin package as suggested by
    Karl Kornel (Closes: #850891)
  * Allow using a slurm user with a different UID if created before
    installation (Closes: #851103)
  * Move pid files under /run (Closes: #885759)
  * Change static libs strip options for standard version 4.3.0
  * Fix a typo in the perl code
  * Remove rc4 symlink creation in slurmdbd.postinst
  * Update service files to sync with upstream
  * Update init scripts with the new pid files
  * Remove init scripts symlinks for old SlurmdSpoolDir and StateSaveLocation
  * Sync configurators with upstream
  * Bump debhelper compat level to 11
  * Remove --without-blcr configure option not needed anymore
  * Add libfreeipmi-dev build dependency to enable freeipmi support
  * Remove old d/NEWS file

 -- Gennaro Oliva <oliva.g@na.icar.cnr.it>  Sun, 17 Feb 2019 13:32:52 +0100

slurm-llnl (18.08.3-1sci9u3) scibian9; urgency=medium

  * set TasksMax=infinity in systemd conf

 -- Nicolas Meaux <nicolas-externe.meaux@edf.fr>  Thu, 14 Mar 2019 09:20:10 +0100

slurm-llnl (18.08.3-1sci9u2) scibian9; urgency=medium

  * Add support for pmix
  * Add patch to fix dlopen of PMIx v3 library

 -- Rémi Palancher <remi-externe.palancher@edf.fr>  Wed, 21 Nov 2018 10:56:35 +0100

slurm-llnl (18.08.3-1sci9u1) scibian9; urgency=medium

  * Backport to scibian9
  * Remove patch applied upstream
  * Minimize diff with debian package
  * Remove implicit build-dep on dh-systemd
  * Remove useless command in daemon postinst
  * Fix package name in preinst/postrm headers
  * Adapt wait health patch for new upstream release
  * Remove useless mv in d/rules

 -- Rémi Palancher <remi-externe.palancher@edf.fr>  Tue, 13 Nov 2018 17:29:17 +0100

slurm-llnl (18.08.3-1sci8u2) scibian8; urgency=medium

  * New upstream release for scibian8.

 -- M'hamed Bouaziz <mhamed-externe.bouaziz@edf.fr>  Mon, 21 Jan 2019 14:53:36 +0100

slurm-llnl (18.08.3-1) unstable; urgency=medium

  * New upstream release
  * Update libslurm33.symbols

 -- Gennaro Oliva <oliva.g@na.icar.cnr.it>  Wed, 24 Oct 2018 23:51:22 +0200

slurm-llnl (18.08.2-1) unstable; urgency=medium

  * New upstream release
  * Fix sacct test script (Closes: #910886)

 -- Gennaro Oliva <oliva.g@na.icar.cnr.it>  Tue, 23 Oct 2018 16:40:57 +0200

slurm-llnl (18.08.1-1) unstable; urgency=medium

  * New upstream release (Closes: #909653)
  * Update libslurm{,db} symbols file to soname 33
  * Modifiy the mail patch since /usr/bin/mail is now supported upstream
  * Refresh patches and remove parts included upstream
  * Update d/copyright
  * Update html configurators
  * Fix typos in the some man pages
  * Update simple configuration files
  * Remove unused cgroup release agent script

 -- Gennaro Oliva <oliva.g@na.icar.cnr.it>  Mon, 08 Oct 2018 01:23:32 +0200

slurm-llnl (17.11.9-1) unstable; urgency=medium

  * New upstream release
  * Bump standard version to 4.2.0
    Passing verbose options to commands in d/rules
  * Update libslurm32.symbols

 -- Gennaro Oliva <oliva.g@na.icar.cnr.it>  Fri, 10 Aug 2018 15:25:19 +0200

slurm-llnl (17.11.8-1) unstable; urgency=medium

  * New upstream release
  * Bump standard version to 4.1.5 (no changes)
  * Update html configurators
  * Update libslurm32 symbols file
  * Disable pdf and ttf compression to improve html doc usability
  * Add man2html dependency to enable html man pages in doc
  * Add libssh2 dependency to enable native X11 forwarding
  * Add libcurl dependency to build jobcomp/elasticsearch plugin
  * Add lz4 dependency to enable lz4 compression to sbcast

 -- Gennaro Oliva <oliva.g@na.icar.cnr.it>  Fri, 27 Jul 2018 10:06:43 +0200

slurm-llnl (17.11.7-1) unstable; urgency=high

  * New upstream release fixes CVE-2018-10995

 -- Gennaro Oliva <oliva.g@na.icar.cnr.it>  Wed, 06 Jun 2018 11:15:08 +0200

slurm-llnl (17.11.6-1) unstable; urgency=medium

  * New upstream release
  * Update Vcs info with the new salsa.d.o git repo
  * Change Maintainer to HPC Team
  * Add Gennaro Oliva as Uploader
  * Bump standard version to 4.1.4 (no changes)
  * Rename the header files directory to slurm (Closes: #887924)

 -- Gennaro Oliva <oliva.g@na.icar.cnr.it>  Tue, 22 May 2018 11:43:27 +0200

slurm-llnl (17.11.5-1) unstable; urgency=medium

  [ Mehdi Dogguy ]
  * Add an empty /etc/slurm-llnl/plugstack.conf.d directory for plugin
    configuration and associated configuration file plugstack.conf

  [ Gennaro Oliva ]
  * Bump debhelper compat level to 10
  * Bump standard version to 4.1.3
  * Delete old transitional packages' files
  * New upstream release fixes CVE-2018-7033
  * Update libslurm{,db}32 symbols files
  * Fix slurmdbd.conf.5 and slurm.conf.5 man pages
  * Fix a typo in the mpiexec wrapper man page

 -- Gennaro Oliva <oliva.g@na.icar.cnr.it>  Sat, 17 Mar 2018 08:50:51 +0100

slurm-llnl (17.11.2-1sci9u3) scibian9; urgency=medium

  * Patch to add user_name in Lua job submit interface

 -- Rémi Palancher <remi-externe.palancher@edf.fr>  Thu, 18 Oct 2018 15:29:38 +0200

slurm-llnl (17.11.2-1sci9u2) scibian9; urgency=medium

  * Scibian9 rebuild.

 -- Rémi Palancher <remi-externe.palancher@edf.fr>  Fri, 08 Jun 2018 09:52:10 +0200

slurm-llnl (17.11.2-1sci8u3) scibian8; urgency=medium

  * Add undisclosed security fix for CVE-2018-10995
  * Add patch to fix removing array job in slurmctld

 -- Rémi Palancher <remi-externe.palancher@edf.fr>  Fri, 08 Jun 2018 09:49:56 +0200

slurm-llnl (17.11.2-1sci9u1) scibian9; urgency=medium

  * Rebuild for scibian9
  * Update b-d with new mysql-dev meta-package

 -- Rémi Palancher <remi-externe.palancher@edf.fr>  Thu, 26 Apr 2018 13:45:41 +0200

slurm-llnl (17.11.2-1sci8u2) scibian8; urgency=medium

  [ Thomas HAMEL ]
  * slurmctld: Check UID in pack_job before hiding

 -- Thomas HAMEL <thomas-externe.hamel@edf.fr>  Thu, 26 Apr 2018 11:44:28 +0200

slurm-llnl (17.11.2-1sci8u1) scibian8; urgency=medium

  * Scibian8 rebuild

 -- Rémi Palancher <remi-externe.palancher@edf.fr>  Mon, 19 Mar 2018 15:10:14 +0100

slurm-llnl (17.11.2-1~calibre9u10) calibre9; urgency=medium

  * Update security patch to fix reg with shared libs

 -- Rémi Palancher <remi-externe.palancher@edf.fr>  Fri, 09 Mar 2018 09:39:16 +0100

slurm-llnl (17.11.2-1~calibre9u9) calibre9; urgency=medium

  * Update security patch with update from SchedMD

 -- Rémi Palancher <remi-externe.palancher@edf.fr>  Mon, 05 Mar 2018 15:48:49 +0100

slurm-llnl (17.11.2-1~calibre9u8) calibre9; urgency=medium

  * Add undisclosed security fix

 -- Rémi Palancher <remi-externe.palancher@edf.fr>  Mon, 05 Mar 2018 11:11:34 +0100

slurm-llnl (17.11.2-1~calibre9u7) calibre9; urgency=medium

  * upstream patch Avoid-node-hang-in-COMPLETING-state

 -- Thomas Hamel <thomas-externe.hamel@edf.fr>  Tue, 30 Jan 2018 14:58:25 +0100

slurm-llnl (17.11.2-1~calibre9u6) calibre9; urgency=medium

  * Revert of upstream commit b31fa177c1ca26dcd2d5cd952e692ef87d95b528

 -- Mehdi Dogguy <mehdi.dogguy@edf.fr>  Thu, 25 Jan 2018 11:02:46 +0100

slurm-llnl (17.11.2-1~calibre9u5) calibre9; urgency=medium

  * Add patch to fix issues when starting the backup slurmdbd.

 -- Mehdi Dogguy <mehdi.dogguy@edf.fr>  Tue, 23 Jan 2018 18:31:20 +0100

slurm-llnl (17.11.2-1~calibre9u4) calibre9; urgency=medium

  * Rename include directory back to /usr/include/slurm for compatibility
    reasons.

 -- Mehdi Dogguy <mehdi.dogguy@edf.fr>  Tue, 16 Jan 2018 11:43:58 +0100

slurm-llnl (17.11.2-1~calibre9u3) calibre9; urgency=medium

  * Add fixes for https://bugs.schedmd.com/show_bug.cgi?id=4621
    - debian/patches/cwd-in-multi-prog
    - debian/patches/test_exec-feature-to-multi-prog-option-of-srun

 -- Mehdi Dogguy <mehdi.dogguy@edf.fr>  Tue, 16 Jan 2018 10:29:50 +0100

slurm-llnl (17.11.2-1~calibre9u2) calibre9; urgency=medium

  * Add dh-systemd to build dependencies
  * Lower minimal required version for debhelper to something suitable
    on Debian 8.
  * Use configure flag --localstatedir instead of --runstatedir since
    the latter is not valid with Jessie's version of libtool.
  * Do not use dh_strip's --no-automatic-dbgsym flag as it comes with
    newer versions of debhelper.
  * Add needed -dbg packages, as they are not auto-generated in Jessie

 -- Mehdi Dogguy <mehdi.dogguy@edf.fr>  Mon, 15 Jan 2018 09:02:00 +0100

slurm-llnl (17.11.2-1~calibre9u1) calibre9; urgency=medium

  * Backport to Calibre9

 -- Mehdi Dogguy <mehdi.dogguy@edf.fr>  Sun, 14 Jan 2018 14:51:26 +0100

slurm-llnl (17.11.2-1) unstable; urgency=medium

  [ Mehdi Dogguy ]
  * New upstream release
    - Refresh patches
  * Drop old transitional packages (Closes: #878864) and old Replaces
    and Breaks statements.
  * Fix default pidfile for slurm daemons (See: #885759)
  * Use --runstatedir instead of --localstatedir in debian/rules to
    specify run state directory.
  * Override call to dh_shlibdeps so that dpkg-shlibdeps finds
    libslurmfull.so
  * Override lintian error binary-or-shlib-defines-rpath: Slurm provides
    a private shared library. Its location matches the future name of the
    source package.

  [ Gennaro Oliva ]
  * Drop unused lintian spelling-error-in-binary overrides
  * Update d/copyright
  * Upgrade Standards-Version to 4.1.2, no changes needed

 -- Mehdi Dogguy <mehdi@debian.org>  Sun, 14 Jan 2018 10:59:47 +0100

slurm-llnl (17.02.9-1) unstable; urgency=medium

  * New upstream release fixes CVE-2017-15566 (Closes: #880530)
  * Add new symbols to libslurm31 and libslurmdb31
  * Modify header patch to remove google script in the footer
  * Rename header patch

 -- Gennaro Oliva <oliva.g@na.icar.cnr.it>  Sun, 05 Nov 2017 01:02:24 +0100

slurm-llnl (17.02.7-1) unstable; urgency=medium

  * New upstream release
  * Rightly moving slurmdbd symbols in slurmdbd debug package
  * Switch from -dbg packages to automatic -dbgsym
  * Change package priority to optional as required by the new standard
  * Change d/copyright format uri to https
  * Standard version upgraded to 4.1.1
  * Increase debhelper version dependency to get rid of dh-systemd
  * Add srun, sbatch and sacct autopkgtests

 -- Gennaro Oliva <oliva.g@na.icar.cnr.it>  Sat, 07 Oct 2017 01:25:22 +0200

slurm-llnl (17.02.5-1) unstable; urgency=medium

  [ Mehdi Dogguy and Gennaro Oliva ]
  * New upstream release.
  * Refresh patches.
  * Update libslurm{db,}31.symbols

  [ Gennaro Oliva ]
  * Update d/copyright and switch to copyright-format 1.0

 -- Gennaro Oliva <oliva.g@na.icar.cnr.it>  Mon, 03 Jul 2017 15:30:51 +0200

slurm-llnl (17.02.2-1sci8u1) scibian8; urgency=medium

  * Scibian8 rebuild.

 -- Rémi Palancher <remi-externe.palancher@edf.fr>  Thu, 14 Dec 2017 15:51:55 +0100

slurm-llnl (17.02.2-1~calibre9+2) calibre9; urgency=medium

  * Add undisclosed security fix

 -- Rémi Palancher <remi-externe.palancher@edf.fr>  Thu, 19 Oct 2017 11:55:36 +0200

slurm-llnl (17.02.2-1~calibre9+1) calibre9; urgency=medium

  * Backport to Calibre9

 -- Mehdi Dogguy <mehdi.dogguy@edf.fr>  Thu, 27 Apr 2017 11:08:26 +0200

slurm-llnl (17.02.1.2-1~calibre9+1) calibre9; urgency=medium

  * Backport to Calibre9
  * Remove prolog fix patch as merged upstream
  * Remove cgroup release agent everywhere

 -- Rémi Palancher <remi-externe.palancher@edf.fr>  Wed, 05 Apr 2017 13:29:57 +0200

slurm-llnl (17.02.1.2-1) unstable; urgency=medium

  * New upstream major release
  * Update libslurm{,db} package files to soname 31
  * Refresh patches and remove those included upstream
  * Remove srun_cr man page not installed without blcr support
  * Update service files to avoid killing job (Closes: #855905)

 -- Gennaro Oliva <oliva.g@na.icar.cnr.it>  Wed, 08 Mar 2017 08:57:37 +0100

slurm-llnl (16.05.9-1) unstable; urgency=medium

  * New upstream release
  * Overrides spelling-error-in-binary false positives

 -- Gennaro Oliva <oliva.g@na.icar.cnr.it>  Fri, 03 Feb 2017 09:50:02 +0100

slurm-llnl (16.05.8-1) unstable; urgency=medium

  * New upstream release 
  * Remove wiki.conf.5 from slurm-client manpages

 -- Gennaro Oliva <oliva.g@na.icar.cnr.it>  Sat, 07 Jan 2017 02:40:23 +0100

slurm-llnl (16.05.7-2) unstable; urgency=medium

  * Enable multiple slurmd support (Closes: #849140)
  * Drop dependency on openssl-blacklist (Closes: #848627)
  * slurmd and slurm-client postrm don't kill slurm processes anymore
  * Checks whether the slurm user exists before deleting
  * Use numerical uid 64030 to kill slurm owned processes

 -- Gennaro Oliva <oliva.g@na.icar.cnr.it>  Fri, 30 Dec 2016 16:06:07 +0100

slurm-llnl (16.05.7-1) unstable; urgency=medium

  * New upstream release (Closes: #828549)
  * Add libswitch-perl dependency to slurm-wlm-torque (Closes: #847342)
  * Add slurmd.README.Debian (Closes: #845268) 
  * Move README.Debian to slurmctld.README.Debian
  * Add lintian overrides for no bindnow in many packages
  * Use jquery.min.js provided by libjs-jquery instead of upstream's
  * Add jquery source in missing-sources

 -- Gennaro Oliva <oliva.g@na.icar.cnr.it>  Wed, 14 Dec 2016 11:01:06 +0100

slurm-llnl (16.05.6-1~calibre9+3) calibre9; urgency=medium

  * Use lua 5.2

 -- Thomas Hamel <thomas-externe.hamel@edf.fr>  Fri, 17 Feb 2017 13:47:53 +0000

slurm-llnl (16.05.6-1~calibre9+2) calibre9; urgency=medium

  * Add patch to fix prolog handling.

 -- Rémi Palancher <remi-externe.palancher@edf.fr>  Thu, 22 Dec 2016 15:12:18 +0100

slurm-llnl (16.05.6-1~calibre9+1) calibre9; urgency=medium

  * Backport to Calibre9.
  * Change back build-dep to libmysqlclient-dev since default is not available
    in jessie.

 -- Rémi Palancher <remi-externe.palancher@edf.fr>  Wed, 16 Nov 2016 16:27:29 +0100

slurm-llnl (16.05.6-1) unstable; urgency=medium

  * Update libslurm{,db} symbols files
  * Remove unused hardening-no-bindnow lintian overrides
  * Add lsb-base dependency to slurmdbd
  * Change libmysqlclient-dev build dependency to default
  * Add libpmi2-0 packages thanks to Markus Geimer (Closes: #840404)

 -- Gennaro Oliva <oliva.g@na.icar.cnr.it>  Fri, 28 Oct 2016 16:23:07 +0200

slurm-llnl (16.05.5-1) unstable; urgency=medium

  * New upstream release
  * Update debian configurators
  * Update header patch to remove google script in html
  * Update symbol files

 -- Gennaro Oliva <oliva.g@na.icar.cnr.it>  Fri, 30 Sep 2016 16:08:43 +0200

slurm-llnl (16.05.4-1~calibre9+2) calibre9; urgency=medium

  * debconf to control PAM slurm module activation
  * use upstream cgroup release agent example
  * better defaults for cgroup.conf example
  * set RSS/MEMLOCK limits unlimited for slurmd

 -- Rémi Palancher <remi-externe.palancher@edf.fr>  Tue, 11 Oct 2016 12:11:38 +0200

slurm-llnl (16.05.4-1~calibre9+1) calibre9; urgency=medium

  * Backport to Calibre9.

 -- Rémi Palancher <remi-externe.palancher@edf.fr>  Tue, 27 Sep 2016 15:09:16 +0200

slurm-llnl (16.05.4-1) unstable; urgency=medium

  * New upstream release 
  * Add missing sh5util binary to slurm-client and qalter qrerun and
    mpiexec.slurm to slurm-wlm-torque (as requested by Jordi Blasco)
  * Update ax_lib_hdf5.m4 to avoid CPPFLAGS to be overwritten
  * Add HDF5_CPPFLAGS to successfully compile libsh5util_old.la
  * Restore default fortify flags

 -- Gennaro Oliva <oliva.g@na.icar.cnr.it>  Mon, 26 Sep 2016 11:44:23 +0200

slurm-llnl (16.05.2-1) unstable; urgency=medium

  * New upstream release 

 -- Gennaro Oliva <oliva.g@na.icar.cnr.it>  Fri, 29 Jul 2016 18:34:26 +0200

slurm-llnl (16.05.0-1) unstable; urgency=medium

  * New upstream major release 
  * Update library files to version 30

 -- Gennaro Oliva <oliva.g@na.icar.cnr.it>  Tue, 14 Jun 2016 11:15:17 +0200

slurm-llnl (15.08.11-1) unstable; urgency=medium

  * New upstream release 
  * Fix d/rules using wildcard instead of the triplet

 -- Gennaro Oliva <oliva.g@na.icar.cnr.it>  Wed, 04 May 2016 12:01:47 +0200

slurm-llnl (15.08.10-1) unstable; urgency=medium

  * New upstream release 
  * Update libslurm29 and libslurmdb29 symbol files
  * Add hardening=+pie to DEB_BUILD_MAINT_OPTIONS
  * Add Documentation section in systemd service files
  * Remove fix-spelling-errors patch included in upstream
  * Add lintian overrides for missing bindnow option
  * Upgrade to standard version 3.9.8
  * Remove postinst/rm in library packages since ldconfig is now handled
    by dh_makeshlibs

 -- Gennaro Oliva <oliva.g@na.icar.cnr.it>  Tue, 03 May 2016 17:19:24 +0200

slurm-llnl (15.08.8-1~calibre9+4) calibre9; urgency=low

  * Add patch to fix multiple/constraints support on heterogeneous nodes.
  * Only include *.conf in plugstack.conf.d/

 -- Rémi Palancher <remi-externe.palancher@edf.fr>  Mon, 11 Apr 2016 10:10:42 +0200

slurm-llnl (15.08.8-1~calibre9+3) calibre9; urgency=low

  * Fix patch: faster shutdown when waiting for NHC

 -- Thomas HAMEL <thomas-externe.hamel@edf.fr>  Wed, 16 Mar 2016 09:28:16 +0000

slurm-llnl (15.08.8-1~calibre9+2) calibre9; urgency=low

  * New patch: Slurmd waits for health check during start 

 -- Thomas HAMEL <thomas-externe.hamel@edf.fr>  Fri, 04 Mar 2016 14:28:16 +0000

slurm-llnl (15.08.8-1+c9+1) calibre9; urgency=low

  * Backport to Calibre9
  * Remove adduser from slurmdbd deps

 -- Rémi Palancher <remi-externe.palancher@edf.fr>  Fri, 26 Feb 2016 14:22:37 +0100

slurm-llnl (15.08.8-1) unstable; urgency=medium

  * New upstream release 
  * Upgrade to standard version 3.9.7
  * Use https uri for Vcs-Browser and Vcs-Git in d/control
  * Update libslurm29 and libslurmdb29 symbol files 

 -- Gennaro Oliva <oliva.g@na.icar.cnr.it>  Wed, 24 Feb 2016 13:21:18 +0100

slurm-llnl (15.08.7-1) unstable; urgency=medium

  * New upstream release 
  * Call ldconfig in postinst/rm of library packages

    [ Ana Guerrero Lopez ]
  * Add package slurm-wlm-emulator. This package provides binaries that are
    already in the slurmd and slurmctld package. These packages binaries
    have now the suffix -wlm and the binaries in slurm-wln-emulator got
    the suffix -wlm-emulator.
    The binaries are handled with alternatives, having the emulator package
    a higher priority value.
  * Add slurm-client-emulator with all the same binaries from slurm-client
    built in emulator mode, these are the binaries to use when running thr
    daemons from slurm-wlm-emulator.
    Binaries have appended suffix -emulator to avoid conflicts.

 -- Gennaro Oliva <oliva.g@na.icar.cnr.it>  Fri, 22 Jan 2016 21:20:36 +0100

slurm-llnl (15.08.4-1) unstable; urgency=medium

  * New upstream release
  * Change slurm user's home directory to /nonexistent
  * Update libslurm29 and libslurmdb29 symbol files

 -- Gennaro Oliva <oliva.g@na.icar.cnr.it>  Mon, 30 Nov 2015 17:40:21 +0100

slurm-llnl (15.08.3-1) unstable; urgency=medium

  * New upstream release 

 -- Gennaro Oliva <oliva.g@na.icar.cnr.it>  Fri, 06 Nov 2015 13:53:28 +0100

slurm-llnl (15.08.2-1) unstable; urgency=medium

  * New upstream release 
  * Remove scontrol-man-page included in upstream 
  * Remove unused override shlib-with-executable-stack in
    slurm-wlm-basic-plugins for a false-positive now fixed

 -- Gennaro Oliva <oliva.g@na.icar.cnr.it>  Mon, 26 Oct 2015 12:23:09 +0100

slurm-llnl (15.08.1-1) unstable; urgency=medium

  * New upstream release 
  * Remove man-pages patch included in upstream
  * Update libslurm29 and libslurmdb29 symbol files 
  * Fix a typo in scontrol.1 

 -- Gennaro Oliva <oliva.g@na.icar.cnr.it>  Mon, 28 Sep 2015 15:41:18 +0200

slurm-llnl (15.08.0-1) unstable; urgency=medium

  * New upstream release 
  * Updated libraries api version to 29 
  * Updated mail-path patch
  * Minor man pages changes 
  * Add d/slurm-client.lintian-overrides to avoid warnings for a long
    line in acct_gather.conf.5 and for the conflicts with sinfo in
    d/control
  * Remove d/slurmd.lintian-overrides since the lintian bug that caused
    the spelling-error-in-binary false positive was solved

 -- Gennaro Oliva <oliva.g@na.icar.cnr.it>  Thu, 24 Sep 2015 16:30:57 +0200

slurm-llnl (14.11.8-4) unstable; urgency=medium

  * Conflict with older versions of sinfo only

 -- Mehdi Dogguy <mehdi@debian.org>  Wed, 19 Aug 2015 22:15:21 +0000

slurm-llnl (14.11.8-3) unstable; urgency=medium

  * Add libipmimonitoring-dev build dependency (Closes: #792368)
  * Add librrd-dev build dependency (Closes: #792370)

 -- Gennaro Oliva <oliva.g@na.icar.cnr.it>  Wed, 15 Jul 2015 09:48:30 +0200

slurm-llnl (14.11.8-2) unstable; urgency=medium

  * Correct a typo in the slurmd init.d script (Closes: #792027) 

 -- Gennaro Oliva <oliva.g@na.icar.cnr.it>  Mon, 13 Jul 2015 08:55:20 +0200

slurm-llnl (14.11.8-1) unstable; urgency=medium

  * New upstream release
  * Updated libslurm28 and libslurmdb28 symbol files

 -- Gennaro Oliva <oliva.g@na.icar.cnr.it>  Wed, 08 Jul 2015 11:01:46 +0200

slurm-llnl (14.11.7-1) unstable; urgency=medium

  * New upstream release 

 -- Gennaro Oliva <oliva.g@na.icar.cnr.it>  Thu, 02 Jul 2015 14:46:24 +0200

slurm-llnl (14.11.6-1) unstable; urgency=medium

  [ Gennaro Oliva ]
  * New upstream release
  * Minor man pages formatting changes
  * Restore var/*/slurm-llnl dirnames in the html configurator tools
  * Add --disable-debug to configure

  [ Rémi Palancher ]
  * Add -dbg packages for libs, binaries and plugins
  * Remove autoreconf since not needed anymore
  * Remove patch honor-without-rpath-hwloc since merged upstream
  * Create user slurm on slurm-client pkg install (Closes: #783663)
  * Add missing dep on ucf + adduser on pkgs
  * Add missing dep for -client on -basic-plugins (Closes: #783662)

 -- Gennaro Oliva <oliva.g@na.icar.cnr.it>  Wed, 20 May 2015 16:47:32 +0200

slurm-llnl (14.11.4-1+c9+4) calibre9; urgency=medium

  * Add slurm-client-emulator with all binaries built in emulator mode.
    Binaries have appended suffix -emulator to avoid conflicts.

 -- Ana Guerrero Lopez <ana-externe.guerrero@edf.fr>  Wed, 25 Nov 2015 10:51:41 +0100

slurm-llnl (14.11.4-1+c9+3) calibre9; urgency=medium

  * Add package slurm-wlm-emulator. This package provides binaries that are
    already in the slurmd and slurmctld package. These packages binaries
    have now the suffix -wlm and the binaries in slurm-wln-emulator got
    the suffix -wlm-emulator.
    The binaries are handled with alternatives, having the emulator package
    a higher priority value.

 -- Ana Guerrero Lopez <ana-externe.guerrero@edf.fr>  Fri, 06 Nov 2015 10:11:27 +0100

slurm-llnl (14.11.4-1+c9+2) calibre8; urgency=low

  * Move user slurm into slurm-wlm-basic-plugins pkg
  * Use systemctl to send SIGHUP to daemons

 -- Rémi Palancher <remi-externe.palancher@edf.fr>  Thu, 09 Apr 2015 14:36:10 +0200

slurm-llnl (14.11.4-1+c8+1) calibre8; urgency=low

  * New upstream release.

 -- Mehdi Dogguy <mehdi.dogguy@edf.fr>  Thu, 26 Feb 2015 15:32:05 +0100

slurm-llnl (14.11.3-1+c8+1) calibre8; urgency=low

  * Imported Upstream version 14.11.3
  * Removed patch nowait-pmi-rank-0 since merged upstream

 -- Rémi Palancher <remi-externe.palancher@edf.fr>  Mon, 19 Jan 2015 09:35:31 +0100

slurm-llnl (14.11.2-1+c8+2) calibre8; urgency=low

  * Install plugstack.conf with plugins package

 -- Rémi Palancher <remi-externe.palancher@edf.fr>  Fri, 02 Jan 2015 15:08:55 +0100

slurm-llnl (14.11.2-1+c8+1) calibre8; urgency=low

  * New upstream version 14.11.2
  * Bump SONAME to 28
  * Updated d/libslurm[db]28.symbols
  * Remove patch honor-without-rpath-hwloc since merged upstream
  * Remove patch manpages since merged upstream
  * Disable autoreconf since not needed anymore
  * Updated patch nowait-pmi-rank-0 with upstream proposal

 -- Rémi Palancher <remi-externe.palancher@edf.fr>  Wed, 31 Dec 2014 09:47:31 +0100

slurm-llnl (14.03.9-5+c8+1) calibre8; urgency=low

  * Backport to calibre8
  * Set memlock ulimit to infinity for slurmctld
  * Remove useless init scripts
  * Manually create tmpfiles in daemons postinst since debhelper
    in wheezy does not do it by itself.
  * Automatically configure PAM with libpam-slurm pkg
  * Add new -dbg packages with debug symbols
  * Add missing dep to plugins on slurm-client
  * Fix typo in -doc pkg description
  * Add patch to avoid delay on commit for PMI rank 0

 -- Rémi Palancher <remi-externe.palancher@edf.fr>  Thu, 18 Dec 2014 16:27:36 +0100

slurm-llnl (14.03.9-5) unstable; urgency=medium

  [ Roland Fehrenbacher ]
  * sacctmgr moved to the slurm-client package (Closes: #768938)

 -- Gennaro Oliva <oliva.g@na.icar.cnr.it>  Wed, 12 Nov 2014 12:07:04 +0100

slurm-llnl (14.03.9-4) unstable; urgency=medium

  * Declaring slurm-client conflict with sinfo (Closes: #768112)

 -- Gennaro Oliva <oliva.g@na.icar.cnr.it>  Thu, 06 Nov 2014 10:28:03 +0100

slurm-llnl (14.03.9-3) unstable; urgency=medium

  * Do not force slurmdbd.conf's mode to 600.

 -- Mehdi Dogguy <mehdi@debian.org>  Sat, 25 Oct 2014 01:13:56 +0200

slurm-llnl (14.03.9-2) unstable; urgency=medium

  [ Roland Fehrenbacher ]
  * Fix names of boot scripts in logrotate files
  * Ensure slurmdbd.conf has mode 600

 -- Gennaro Oliva <oliva.g@na.icar.cnr.it>  Fri, 24 Oct 2014 15:31:40 +0200

slurm-llnl (14.03.9-1) unstable; urgency=low

  [ Mehdi Dogguy ]
  * New upstream release.

  [ Gennaro Oliva ]
  * Upgraded to standard version 3.9.6
  * Updated libslurm27.symbols and libslurmdb27.symbols.
  * Fix spelling error in slurm.conf.5
    * add debian/patches/manpages
  * Added munge to slurmd and slurmctld Depends (Closes: #766160)

  [ Rémi Palancher ]
  * Enable hwloc support
    * add Build-Depends on libhwloc-dev
    * enable dh autoreconf
    * add debian/patches/honor-without-rpath-hwloc

 -- Gennaro Oliva <oliva.g@na.icar.cnr.it>  Thu, 23 Oct 2014 17:27:46 +0200

slurm-llnl (14.03.8-2) unstable; urgency=medium

  [ Mehdi Dogguy ]
  * Update Homepage field in d/control file
  * Fix watch file

  [ Rémi Palancher ]
  * Use architecture.mk for DEB_BUILD/DEB_HOST defs
  * Fix typo in default PID path in configurator

 -- Mehdi Dogguy <mehdi@debian.org>  Tue, 07 Oct 2014 21:55:59 +0200

slurm-llnl (14.03.8-1) experimental; urgency=medium

  [ Gennaro Oliva ]
  * Binary packages renaming:
    slurm-llnl -> slurm-client
    slurm-llnl-slurmd -> slurmd
    slurm-llnl-slurmctld -> slurmctld
    slurm-llnl-slurdbd -> slurmdbd
    slurm-llnl-basic-plugins -> slurm-wlm-basic-plugins
    slurm-llnl-basic-plugins-dev -> slurm-wlm-basic-plugins-dev
    slurm-llnl-sview -> sview
    slurm-llnl-doc -> slurm-wlm-doc
  * New slurm-wlm metapackage depending on slurmctld
    slurm-client and slurmd
  * New slurm-llnl and slurm-llnl-slurmdbd
    transitional dummy packages
  * README.* updated
  * Configurators, slurm-resume.sh and
    slurm-suspend.sh examples moved to the slurmctld
    package
  * init.d scripts modified to import old default and
    to avoid usless dependency on slurm-client
  * Restored lintian-overrides files to avoid
    informational ("-I") tags
  * Added slurm directories in transitional dummy
    packages to avoid installation messages warnings
    about not removing non-empty directories
  * Added slurm-llnl-slurmdbd and slurm-llnl preinst
    to remove rc?.d symlinks to the old init scripts
    and the script itself if it doesn't contain user
    changes
  * Added {slurmd,slurmctld,slurmdbd}.tmpfile to
    create /var/run/slurm-llnl when using systemd
  * Added a warning message in the slurm-llnl preinst in case of
    modified init files

  [ Rémi Palancher ]
  * New upstream release 14.03.7 (Closes: #756012)
    Maintainers patches have been ported to this new upstream version
    SONAME of shared libs in *-dev pkgs dumped from 26 to 27 with updated
    debian/*.symbols
  * Bump debhelper compat level from 7 to 9
  * Split slurm-llnl package into 3 packages: slurm-llnl{,-slurmd,-slurmtld}
    (Closes: #749945)
  * Added native systemd services files
  * Remove build-dep to libpq-dev since upstream does not support PostgreSQL
    backend anymore
  * Big cleanup in debian/rules back to something more dh standards compliant.
    This also fixes FTBFS when built twice in a row (Closes: #617697).
  * Moved examples in dedicated subdirectory
  * Adds examples for cgroup configuration in slurmd pkg
  * Remove useless file related to transient slurm-llnl-dev package
  * Use globing in libslurm-dev.manpages
  * Correct path to README in init scripts and path to example in README
  * Add patch to increase size of read buffer for sacctmgr
    + debian/patches/sacctmgr-increase-buffer
  * Enable parallel build
  * Remove all lintian overrides

  [ Mehdi Dogguy ]
  * Wrap {,Build-}Depends lines in debian/control file to increase readability.
  * Add Rémi and myself as Uploaders
  * Add Vcs-{Browser,Git} fields.
  * Import new upstream release (14.03.8)

 -- Rémi Palancher <remi@rezib.org>  Mon, 08 Sep 2014 15:00:28 +0200

slurm-llnl (2.6.7-2) unstable; urgency=medium

  [ gregor herrmann ]
  * Fix "hardcodes /usr/lib/perl5":
    - drop debian/libslurmdb-perl.dirs
    - dynamically create directories and move files in debian/rules, using the
      value of $Config{vendorarch}
    (Closes: #752814)

  [ Gennaro Oliva ]
  * Add lintian overrides for spelling-error-in-binary in the
    slurm-llnl-basic-plugins package to avoid wrong spelling error detection
  * Added dh_autoreconf (Closes: #744659)

 -- Gennaro Oliva <oliva.g@na.icar.cnr.it>  Tue, 29 Jul 2014 17:13:06 +0200

slurm-llnl (2.6.7-1) unstable; urgency=medium

  * New upstream release
  * Added lua5.1-0-dev build dependency

 -- Gennaro Oliva <oliva.g@na.icar.cnr.it>  Fri, 21 Mar 2014 16:47:16 +0100

slurm-llnl (2.6.5-1) unstable; urgency=low

  * New upstream release
  * Changed Build-Depends entry from postgresql-server-dev to libpq-dev
    (Closes: #732512) thanks to Christoph Berg and Martin Pitt
  * Sleeping one second in the postrotate section of slurm-llnl.logrotate
    (Closes: #735741) thanks to Stephane Vaillant
  * Adding optional dependency for mysql in slurm-llnl-slurmdbd.init.d
    (Closes: #735748) thanks to Stephane Vaillant

 -- Gennaro Oliva <oliva.g@na.icar.cnr.it>  Sat, 04 Jan 2014 10:43:02 +0100

slurm-llnl (2.6.4-1) unstable; urgency=low

  * New upstream release 

 -- Gennaro Oliva <oliva.g@na.icar.cnr.it>  Tue, 05 Nov 2013 12:49:24 +0100

slurm-llnl (2.5.7-1) unstable; urgency=low

  * New upstream relase
  * Add lintian overrides for shlib-with-executable-stack in the
    slurm-llnl-basic-plugins package since _block_sync_core_bitmap in
    src/plugins/select/cons_res/dist_tasks.c contains nested functions
  * Add slurm-llnl-configurator.easy.html
  * Changed homepage to http://www.schedmd.com (Closes: #703529)
  * Successfully compile under 4.8 (Closes: #701359)

 -- Gennaro Oliva <oliva.g@na.icar.cnr.it>  Sat, 08 Jun 2013 17:53:39 +0200

slurm-llnl (2.5.3-1) unstable; urgency=low

  * New upstream major release 

 -- Gennaro Oliva <oliva.g@na.icar.cnr.it>  Wed, 06 Feb 2013 16:14:10 +0100

slurm-llnl (2.4.5-1) unstable; urgency=low

  * New upstream major release 
  * Add lintian overrides for hardening-no-fortify-functions in the
    slurm-llnl-basic-plugins package

 -- Gennaro Oliva <oliva.g@na.icar.cnr.it>  Sun, 03 Feb 2013 11:53:20 +0100

slurm-llnl (2.3.4-2) unstable; urgency=low

  * Avoiding deluser to fail on purge (Closes: #667537) 
  * Hardening flags added (Closes: #663878), thanks to Simon Ruderich
    for the patch

 -- Gennaro Oliva <oliva.g@na.icar.cnr.it>  Thu, 05 Apr 2012 12:42:35 +0200

slurm-llnl (2.3.4-1) unstable; urgency=low

  * New upstream release 

 -- Gennaro Oliva <oliva.g@na.icar.cnr.it>  Tue, 20 Mar 2012 09:50:31 +0100

slurm-llnl (2.3.3-2) unstable; urgency=low

  * Changed Build-Depends entry from postgresql-server-dev-8.4 to 9.1
    (Closes: #639480)

 -- Gennaro Oliva <oliva.g@na.icar.cnr.it>  Mon, 13 Feb 2012 10:46:03 +0100

slurm-llnl (2.3.3-1) unstable; urgency=low

  * New upstream release 
  * New watch file pointing to schedmd website 

 -- Gennaro Oliva <oliva.g@na.icar.cnr.it>  Tue, 24 Jan 2012 23:02:15 +0100

slurm-llnl (2.3.2-2) unstable; urgency=low

  * Enable hardened build flags through dpkg-buildflags, thanks to
    Moritz Muehlenhoff (Closes: #656781)

 -- Gennaro Oliva <oliva.g@na.icar.cnr.it>  Sat, 21 Jan 2012 20:57:11 +0100

slurm-llnl (2.3.2-1) unstable; urgency=low

  * New upstream release
  * slurm-llnl-configurator.html updated
  * libpam-slurm packages merged to slurm-llnl source
  * libpam-slurm package new versioning following slurm-llnl

 -- Gennaro Oliva <oliva.g@na.icar.cnr.it>  Tue, 27 Dec 2011 19:27:46 +0100

slurm-llnl (2.2.7-1) unstable; urgency=low

  * New upstream release
  * Empty dependency_libs entries in .la files (Closes: #633286) 

 -- Gennaro Oliva <oliva.g@na.icar.cnr.it>  Mon, 11 Jul 2011 16:01:19 +0200

slurm-llnl (2.2.6-1) unstable; urgency=low

  * New upstream release

 -- Gennaro Oliva <oliva.g@na.icar.cnr.it>  Fri, 10 Jun 2011 13:10:13 +0200

slurm-llnl (2.2.5-1) unstable; urgency=low

  * New upstream release 

 -- Gennaro Oliva <oliva.g@na.icar.cnr.it>  Fri, 06 May 2011 10:48:55 +0200

slurm-llnl (2.2.4-1) unstable; urgency=low

  * New upstream releases 
  * Cleaning spare file and directories, not belonging to the sources
    generated by the building process and not removed by distclean.
    Added debian/clean with spare files and rm -rf inside debian/rules
    for directories.
  * Added new packages libslurm-perl, libslurmdb-perl, slurm-llnl-torque
    (Closes: #575822) thanks to Julien Blache

 -- Gennaro Oliva <oliva.g@na.icar.cnr.it>  Fri, 08 Apr 2011 11:21:17 +0200

slurm-llnl (2.2.3-1) unstable; urgency=low

  * New upstream release
  * Patches renamed to represent their purposes 
  * libslurm22.symbol updated

 -- Gennaro Oliva <oliva.g@na.icar.cnr.it>  Thu, 03 Mar 2011 10:20:43 +0100

slurm-llnl (2.2.1-1) unstable; urgency=low

  * New upstream release 

 -- Gennaro Oliva <oliva.g@na.icar.cnr.it>  Fri, 28 Jan 2011 11:13:19 +0100

slurm-llnl (2.2.0-1) unstable; urgency=low

  * New upstream major release 
  * libsurm22{,-dev} replace libsurm21{,-dev}
  * New libsurmdb22{,-dev} package

 -- Gennaro Oliva <oliva.g@na.icar.cnr.it>  Wed, 12 Jan 2011 13:25:42 +0100

slurm-llnl (2.1.16-2) unstable; urgency=low

  * Making slurm-llnl{,-slurmdbd} postrm scripts independent by ucf
    (Closes: #604207)

 -- Gennaro Oliva <oliva.g@na.icar.cnr.it>  Sun, 05 Dec 2010 16:04:09 +0100

slurm-llnl (2.1.16-1) unstable; urgency=low

  * New upstream release 

 -- Gennaro Oliva <oliva.g@na.icar.cnr.it>  Wed, 01 Dec 2010 17:25:51 +0100

slurm-llnl (2.1.15-3) unstable; urgency=low

  * Make slurm-llnl-slurmdbd package depend on ucf (Closes: #604207) 

 -- Gennaro Oliva <oliva.g@na.icar.cnr.it>  Sun, 21 Nov 2010 21:12:24 +0100

slurm-llnl (2.1.15-2) unstable; urgency=low

  * Properly set LD_LIBRARY_PATH in slurm and slurmdbd init scripts
    FIX CVE-2010-3380 (Closes: #602340)

 -- Gennaro Oliva <oliva.g@na.icar.cnr.it>  Thu, 04 Nov 2010 12:36:33 +0100

slurm-llnl (2.1.15-1) unstable; urgency=low

  * New upstream release 

 -- Gennaro Oliva <oliva.g@na.icar.cnr.it>  Sat, 16 Oct 2010 22:52:17 +0200

slurm-llnl (2.1.14-1) unstable; urgency=low

  * New upstream release 

 -- Gennaro Oliva <oliva.g@na.icar.cnr.it>  Fri, 03 Sep 2010 18:03:29 +0200

slurm-llnl (2.1.11-1) unstable; urgency=low

  * New upstream release 

 -- Gennaro Oliva <oliva.g@na.icar.cnr.it>  Wed, 04 Aug 2010 16:10:05 +0200

slurm-llnl (2.1.10-1) unstable; urgency=low

  * New upstream release
  * Setting /usr/bin/mail as default mailer (Closes: #588862) 

 -- Gennaro Oliva <oliva.g@na.icar.cnr.it>  Sat, 17 Jul 2010 10:02:48 +0200

slurm-llnl (2.1.9-1) unstable; urgency=low

  * New upstream release 

 -- Gennaro Oliva <oliva.g@na.icar.cnr.it>  Sat, 12 Jun 2010 05:53:11 +0200

slurm-llnl (2.1.8-1) unstable; urgency=low

  * New upstream release 
  * Removed logrotate filename wildcards to avoid conflicts between the 
    slurm-llnl and the slurm-llnl-slurmdbd packages (Closes: #580010) 
  * Switch to dpkg-source 3.0 (quilt) format

 -- Gennaro Oliva <oliva.g@na.icar.cnr.it>  Fri, 21 May 2010 16:39:37 +0200

slurm-llnl (2.1.7-1) unstable; urgency=low

  * New upstream release 

 -- Gennaro Oliva <oliva.g@na.icar.cnr.it>  Fri, 16 Apr 2010 22:15:07 +0200

slurm-llnl (2.1.6-1) unstable; urgency=low

  * New upstream release 

 -- Gennaro Oliva <oliva.g@na.icar.cnr.it>  Mon, 29 Mar 2010 18:57:03 +0200

slurm-llnl (2.1.5-1) unstable; urgency=low

  * New upstream release
  * Added support for pam (Closes: #573461) 

 -- Gennaro Oliva <oliva.g@na.icar.cnr.it>  Thu, 25 Mar 2010 16:34:15 +0100

slurm-llnl (2.1.4-1) unstable; urgency=low

  * New upstream release 

 -- Gennaro Oliva <oliva.g@na.icar.cnr.it>  Tue, 02 Mar 2010 23:58:44 +0100

slurm-llnl (2.1.2-1) unstable; urgency=low

  * New upstream release 
  * Added munge dependence for slurm-llnl-slurmdbd (Closes: #567013)

 -- Gennaro Oliva <oliva.g@na.icar.cnr.it>  Sun, 14 Feb 2010 20:21:29 +0100

slurm-llnl (2.1.1-2) unstable; urgency=low

  * slurm-llnl-slurmdbd postinst script doesn't change /var/run/slurm-llnl
    owner anymore (Closes: #566572)

 -- Gennaro Oliva <oliva.g@na.icar.cnr.it>  Mon, 25 Jan 2010 00:14:06 +0100

slurm-llnl (2.1.1-1) unstable; urgency=low

  * New upstream release (Closes: #565454)

 -- Gennaro Oliva <oliva.g@na.icar.cnr.it>  Thu, 21 Jan 2010 23:01:37 +0100

slurm-llnl (2.1.0-1) unstable; urgency=low

  * New upstream release 

 -- Gennaro Oliva <oliva.g@na.icar.cnr.it>  Tue, 12 Jan 2010 11:32:17 +0100

slurm-llnl (2.0.9-1) unstable; urgency=low

  * New upstream release

 -- Gennaro Oliva <oliva.g@na.icar.cnr.it>  Mon, 14 Dec 2009 11:04:53 +0100

slurm-llnl (2.0.7-2) unstable; urgency=low

  * Fixed getline definition to build on AMD (Closes: #552836)
  * Changing dependency from version 8.3 to 8.4 of postgreSQL (Closes: #559605)
  * Fixing various typos

 -- Gennaro Oliva <oliva.g@na.icar.cnr.it>  Sat, 05 Dec 2009 23:28:51 +0100

slurm-llnl (2.0.7-1) unstable; urgency=low

  * New upstream release announced together with 2.0.6

 -- Gennaro Oliva <oliva.g@na.icar.cnr.it>  Sun, 18 Oct 2009 18:53:06 +0200

slurm-llnl (2.0.5-1) unstable; urgency=low

  * New upstream release 
  * Changed dependecy from lib-mysqlclient15 to lib-mysqlclient 
  * Added Default-Start for runlevel 2 and 4 and $remote_fs requirement in
    init.d scripts (Closes: #541252)
  * Postinst checks for wrong runlevels 2 and 4 links
  * Upgraded to standard version 3.8.3
  * Add lintian overrides for missing slurm-llnl-configurator.html in doc
    base registration
  * modified postrm scripts to ignore pkill return value in order to avoid
    postrm failure when no slurm process is running
  * Checking for slurmctld.pid before cancelling running and pending
    jobs during package removal 

 -- Gennaro Oliva <oliva.g@na.icar.cnr.it>  Thu, 24 Sep 2009 23:28:15 +0200

slurm-llnl (2.0.4-1) unstable; urgency=low

  * New upstream release
  * Removed gettext bashism in init.d scripts (Closes: #530993, #530994)
  * init.d script modified to check that a daemon is not running before
    a call with the stop argument is completed

 -- Gennaro Oliva <oliva.g@na.icar.cnr.it>  Thu, 16 Jul 2009 11:05:21 +0200

slurm-llnl (2.0.2-1) unstable; urgency=low

  * New upstream release 
  * New slurm-llnl-configurator.html
  * init.d script key check modified
  * init.d scripts create run-time variable data directories (/var/run)
  * slurm-llnl.init.d checks if StateSaveLocation SlurmdSpoolDir are
    under /var/run and link them to the actual location under /var/lib
  * postinst script remove StateSaveLocation and SlurmdSpoolDir content if
    upgrading from version 1 to start daemons in a clean state
  * Removed comments from the slurm.conf.simple file
  * Instruction for using openssl cryptography, not used by default anymore,
    moved to README.cryptotype-openssl
  * slurm-llnl.prerm added to cancel running and pending jobs when
    removing the package

 -- Gennaro Oliva <oliva.g@na.icar.cnr.it>  Fri, 26 Jun 2009 08:29:16 +0200

slurm-llnl (1.3.15-1) unstable; urgency=high

  * New slurm-llnl-basic-plugins{,-dev} descriptions (Closes: #512059)
  * New libpmi-dev description
  * Compat version upgraded to 7
  * Standard version upgraded to 3.8.1
  * Creating /var/run SLURM directories at boot rather than at
    installation time 

 -- Gennaro Oliva <oliva.g@na.icar.cnr.it>  Thu, 16 Apr 2009 20:09:37 +0200

slurm-llnl (1.3.13-1) unstable; urgency=low

  * New upstream release (Closes: #511511)

 -- Gennaro Oliva <oliva.g@na.icar.cnr.it>  Wed, 14 Jan 2009 09:25:10 +0100

slurm-llnl (1.3.12-1) unstable; urgency=low

  * New upstream release 

 -- Gennaro Oliva <oliva.g@na.icar.cnr.it>  Thu, 08 Jan 2009 10:41:16 +0100

slurm-llnl (1.3.11-1) unstable; urgency=low

  * New upstream release 

 -- Gennaro Oliva <oliva.g@na.icar.cnr.it>  Wed, 03 Dec 2008 11:56:28 +0100

slurm-llnl (1.3.10-1) unstable; urgency=low

  * New upstream release 
  * Modified manual pages: sacctmgr.1

 -- Gennaro Oliva <oliva.g@na.icar.cnr.it>  Wed, 05 Nov 2008 11:07:01 +0100

slurm-llnl (1.3.9-1) unstable; urgency=low

  * New upstream release
  * New watch file with generic versioning
  * Modified manual pages: sacctmgr.1, sacct.1, sinfo.1,
    slurm_free_job_info_msg.3 and slurm_slurmd_status.3
  * Deleted empty manual page slurm_trigger.3 and its symbolic links:
    slurm_{clear,free,get,set}_trigger.3

 -- Gennaro Oliva <oliva.g@na.icar.cnr.it>  Wed, 15 Oct 2008 14:49:27 +0200

slurm-llnl (1.3.8-1) unstable; urgency=low

  * New upstream release

 -- Gennaro Oliva <oliva.g@na.icar.cnr.it>  Thu, 04 Sep 2008 00:40:20 +0200

slurm-llnl (1.3.7-1) unstable; urgency=low

  * New upstream release
  * New watch file for new naming convention of development snapshots
  * Added libpmi0 and libslurm13 symbols files

 -- Gennaro Oliva <oliva.g@na.icar.cnr.it>  Fri, 29 Aug 2008 01:07:14 +0200

slurm-llnl (1.3.6-1) unstable; urgency=low

  * New upstream release 

 -- Gennaro Oliva <oliva.g@na.icar.cnr.it>  Thu, 24 Jul 2008 16:29:28 +0200

slurm-llnl (1.3.5-1) unstable; urgency=low

  * New upstream release
  * Changed watch file to avoid development snapshot download

 -- Gennaro Oliva <oliva.g@na.icar.cnr.it>  Tue, 15 Jul 2008 14:31:36 +0200

slurm-llnl (1.3.4-1) unstable; urgency=low

  * New upstream release
  * Upgraded to standards version 3.8.0
  * Homepage field added to the control file

 -- Gennaro Oliva <oliva.g@na.icar.cnr.it>  Tue, 24 Jun 2008 11:13:22 +0200

slurm-llnl (1.3.3-1) unstable; urgency=low

  * New upstream release
  * Removed patches to src/slurmctd/controller.c src/slurmdbd/slurmdbd.c
    doc/man/man1/sacctmgr.1 included to upstream
  * Edited watch file to seek for 1.3 releases
  * doc/man/man1/salloc.1 doc/man/man1/sbatch.1 doc/man/man5/slurm.conf.5
    patched to improve formatting and avoid manual warnings 

 -- Gennaro Oliva <oliva.g@na.icar.cnr.it>  Fri, 30 May 2008 13:11:30 +0200

slurm-llnl (1.3.2-1) unstable; urgency=low

  * New upstream major release.
  * New slurmdbd package.
  * init.d script modified to check if configuration file is for version 1.2
  * Installation script renamed to slurm-llnl.{pre,post}{inst,rm}
  * Sample slurm-resume.sh script to use with ResumeProgram
  * Sample slurm-suspend.sh script to use with SuspendProgram
  * New sample configuration file updated to version 1.3
  * New html automatic configuration tool updated to version 1.3
  * New build dependency for postgres and mysql development files
  * Added log files to be stored in /var/log/slurm-llnl 
  * Added logrotate for log files
  * Added patch to slurmctld in order to correctly support SIGHUP
  * Added patch to slurmdbd in order to correctly support SIGHUP
  * slurm-llnl.init.d modified in order to use the correct pidfile
  * slurm-llnl.init.d check openssl vulnerabilty
  * slurm-llnl.init.d check for key only on the controller and for cert on all
    the slurmd nodes only if cryptotype is openssl
  * slurm-llnl.init.d seek for key and cert in the location specified in the
    configuration file (not necessarly in /etc/slurm-llnl)
  * Added patch to sacctmgr.1 manual page to correct hyphens where
    minus signs were intended
  * Removed bashism from installation and init.d scripts

 -- Gennaro Oliva <oliva.g@na.icar.cnr.it>  Wed, 28 May 2008 10:49:49 +0200

slurm-llnl (1.3.0-1) unstable; urgency=low

  * New upstream release

 -- Gennaro Oliva <oliva.g@na.icar.cnr.it>  Mon, 31 Mar 2008 00:18:47 +0200

slurm-llnl (1.2.25-1) unstable; urgency=low

  * New upstream release 

 -- Gennaro Oliva <oliva.g@na.icar.cnr.it>  Fri, 21 Mar 2008 09:05:53 +0100

slurm-llnl (1.2.24-1) unstable; urgency=low

  * New upstream release

 -- Gennaro Oliva <oliva.g@na.icar.cnr.it>  Fri, 07 Mar 2008 15:41:43 +0100

slurm-llnl (1.2.23-1) unstable; urgency=low

  * New upstream release

 -- Gennaro Oliva <oliva.g@na.icar.cnr.it>  Sun, 17 Feb 2008 12:41:13 +0100

slurm-llnl (1.2.22-1) unstable; urgency=low

  * New Upstream Release
  * Modified watch file to search for updated 1.2.X version

 -- Gennaro Oliva <oliva.g@na.icar.cnr.it>  Fri, 01 Feb 2008 15:59:18 +0100

slurm-llnl (1.2.21-1) unstable; urgency=low

  * New upstream release
  * Added support for uscan (Closes: #454317) thanks to Manuel Prinz
  * Solve preinst failure when upgrading and the user slurm does not
    exist (Closes: #459618) thanks to Manuel Prinz

 -- Gennaro Oliva <oliva.g@na.icar.cnr.it>  Mon, 14 Jan 2008 15:06:12 +0100

slurm-llnl (1.2.20-1) unstable; urgency=low

  * New Upstream Release 

 -- Gennaro Oliva <oliva.g@na.icar.cnr.it>  Tue, 04 Dec 2007 15:38:55 +0100

slurm-llnl (1.2.19-1) unstable; urgency=low

  * New upstream available 

 -- Gennaro Oliva <oliva.g@na.icar.cnr.it>  Fri, 02 Nov 2007 12:31:16 +0100

slurm-llnl (1.2.18-1) unstable; urgency=low

  * New upstream version
  * Removed useless libglade2-dev, libgtk2.0-dev dependencies for the
    sview package

 -- Gennaro Oliva <oliva.g@na.icar.cnr.it>  Thu, 11 Oct 2007 12:06:47 +0200

slurm-llnl (1.2.17-1) unstable; urgency=low

  * New upstream release, 1.2.16 is missing because I was waiting for
    a uid in the range 60000-64999 to be assigned to the slurm user
  * Using fixed uid 64030 for the slurm user

 -- Gennaro Oliva <oliva.g@na.icar.cnr.it>  Fri, 28 Sep 2007 16:42:14 +0200

slurm-llnl (1.2.15-2) unstable; urgency=low

  * Added slurm-llnl dependency for sview to solve old packages
    installation conflict and avoid problems if configuration is missing

 -- Gennaro Oliva <oliva.g@na.icar.cnr.it>  Wed, 12 Sep 2007 14:41:26 +0200

slurm-llnl (1.2.15-1) unstable; urgency=low

  * New upstream release
  * sview moved to a separate package (slurm-llnl-sview) to avoid gtk
    dependency for slurm-llnl package

 -- Gennaro Oliva <oliva.g@na.icar.cnr.it>  Sat, 01 Sep 2007 02:10:40 +0200

slurm-llnl (1.2.14-1) unstable; urgency=low

  * New upstream available, 13 and 12 are missing because I was on
    vacation
  * Fixed debian/control packages Sections (Closes: #438906) thanks to
    Manuel Prinz
  * Fixed debian/control plugins plugins-dev packages descriptions
    (Closes: #435133) thanks to Anton Blanchard

 -- Gennaro Oliva <oliva.g@na.icar.cnr.it>  Thu, 23 Aug 2007 21:34:14 +0200

slurm-llnl (1.2.11-1) unstable; urgency=low

  * debian/copyright edited by Dirk 

 -- Gennaro Oliva <oliva.g@na.icar.cnr.it>  Fri, 20 Jul 2007 21:39:40 +0200

slurm-llnl (1.2.11~20070720-1) unstable; urgency=low

  * Added OpenSSL exception to debian/copyright

 -- Gennaro Oliva <oliva.g@na.icar.cnr.it>  Fri, 20 Jul 2007 16:09:20 +0200

slurm-llnl (1.2.11~20070713-1) unstable; urgency=low

  * New upstream release 

 -- Gennaro Oliva <oliva.g@na.icar.cnr.it>  Fri, 13 Jul 2007 21:17:05 +0200

slurm-llnl (1.2.9-20070617) unstable; urgency=low

  * Switch to the slurm-llnl namespace with sysconfdir /etc/slurm-llnl and
    localstatedir /var/run/slurm-llnl
  * Consequent modification of postinst, postrm, slurm-llnl.dirs,
    slurm-llnl-configurator.html
  * Removed service stop in the preinst upgrade case to avoid the double
    stop
  * Naive sample configuration with two hosts among the examples

 -- Gennaro Oliva <oliva.g@na.icar.cnr.it>  Sun, 17 Jun 2007 10:41:48 +0200

slurm-llnl (1.2.9-20070610) unstable; urgency=low

  * New upstream version availabe
  * Lintian warning manpage-has-errors-from-man for srun.1 and spank.8 has
    been removed

 -- Gennaro Oliva <oliva.g@na.icar.cnr.it>  Sun, 10 Jun 2007 01:17:37 +0200

slurm-llnl (1.2.7-20070606) unstable; urgency=low

  * Added "sleep 1" between start and stop to make init.d script restart work 
  * New copyright file with full listing of authors, copyrights and licenses

 -- Gennaro Oliva <oliva.g@na.icar.cnr.it>  Wed, 06 Jun 2007 00:20:26 +0200

slurm-llnl (1.2.7-20070520) unstable; urgency=low

  * New upstream release available
  * Debconf configuration removed
  * LSB functions for the init script
  * Init script checks configuration and point to README.Debian
  * slurm-llnl-configurator.html created from configurator.html
  * old fsf address fixed
  * preinst upgrade adduser (for people upgrading from old version)

 -- Gennaro Oliva <oliva.g@na.icar.cnr.it>  Thu, 24 May 2007 23:15:03 +0200

slurm-llnl (1.1.20-1) unstable; urgency=low

  * New upstream version available
  * Built on munge not using opessl 
  * Using 1.1.13-1 sample configuration file beacuse new upstream config
    file is not well commented

 -- Gennaro Oliva <oliva.g@na.icar.cnr.it>  Tue, 28 Nov 2006 09:00:31 +0100

slurm-llnl (1.1.13-1) unstable; urgency=low

  * New upstream version available

 -- Gennaro Oliva <oliva.g@na.icar.cnr.it>  Sun,  1 Oct 2006 22:49:47 +0200

slurm-llnl (1.1.10-1) unstable; urgency=low

  * New upstream version available

 -- Gennaro Oliva <oliva.g@na.icar.cnr.it>  Sat,  2 Sep 2006 15:30:43 +0200

slurm-llnl (1.1.4-1) unstable; urgency=low

  * New upstream version available

 -- Gennaro Oliva <oliva.g@na.icar.cnr.it>  Mon, 17 Jul 2006 17:59:00 +0200

slurm-llnl (1.1.3-1) unstable; urgency=low

  * New upstream version available
  * Removed bluegene binaries

 -- Gennaro Oliva <oliva.g@na.icar.cnr.it>  Wed, 12 Jul 2006 17:18:57 +0200

slurm-llnl (1.1.1-1) unstable; urgency=low

  * New upstream version available
  * Debconf script for installation
  * Fixed Build-Dependencies with curses

 -- Gennaro Oliva <oliva.g@na.icar.cnr.it>  Tue, 11 Jul 2006 22:29:25 +0200

slurm-llnl (1.0.1-1) unstable; urgency=low

  * Initial release Closes: #351688

 -- Gennaro Oliva <oliva.g@na.icar.cnr.it>  Tue,  2 May 2006 01:10:43 +0200<|MERGE_RESOLUTION|>--- conflicted
+++ resolved
@@ -1,4 +1,9 @@
-<<<<<<< HEAD
+slurm-llnl (19.05.5-0sci9u2) scibian9; urgency=medium
+
+  * Add new missing symbol in libslurm34
+
+ -- Rémi Palancher <remi-externe.palancher@edf.fr>  Fri, 03 Jan 2020 14:27:30 +0100
+
 slurm-llnl (19.05.5-0sci8u2) scibian8; urgency=medium
 
   * Drop support of pmix (fully)
@@ -11,13 +16,6 @@
   * Drop support of pmix
 
  -- Rémi Palancher <remi-externe.palancher@edf.fr>  Thu, 02 Jan 2020 16:10:52 +0100
-=======
-slurm-llnl (19.05.5-0sci9u2) scibian9; urgency=medium
-
-  * Add new missing symbol in libslurm34
-
- -- Rémi Palancher <remi-externe.palancher@edf.fr>  Fri, 03 Jan 2020 14:27:30 +0100
->>>>>>> e52003ed
 
 slurm-llnl (19.05.5-0sci9u1) scibian9; urgency=medium
 
