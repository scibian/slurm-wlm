--- conflicted
+++ resolved
@@ -1,14 +1,3 @@
-<<<<<<< HEAD
-slurm-wlm (23.11.7-1sci9u1) scibian9; urgency=medium
-
-  * Remove pmix dlopen path
-  * update patches
-  * Fix pam_dir path on scibian9
-  * Fix pmix2 path for Scibian9
-  * Remove kafka plugin from Scibian9
-
- -- Thomas HAMEL <thomas-t.hamel@edf.fr>  Tue, 18 Jun 2024 16:15:32 +0200
-=======
 slurm-wlm (24.05.0-0) scibian11; urgency=medium
 
   * New upstream version 24.05.0
@@ -21,7 +10,16 @@
   * Update symbols for libslurm41
 
  -- Thomas HAMEL <thomas-t.hamel@edf.fr>  Fri, 21 Jun 2024 09:38:51 +0200
->>>>>>> cbe63daf
+
+slurm-wlm (23.11.7-1sci9u1) scibian9; urgency=medium
+
+  * Remove pmix dlopen path
+  * update patches
+  * Fix pam_dir path on scibian9
+  * Fix pmix2 path for Scibian9
+  * Remove kafka plugin from Scibian9
+
+ -- Thomas HAMEL <thomas-t.hamel@edf.fr>  Tue, 18 Jun 2024 16:15:32 +0200
 
 slurm-wlm (23.11.7-1) unstable; urgency=medium
 
