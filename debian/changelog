--- conflicted
+++ resolved
@@ -1,21 +1,4 @@
-<<<<<<< HEAD
-slurm-wlm (23.02.6-1sci10u2) scibian10; urgency=medium
-
-  * Apply schedmd security patch
-
- -- Kwame Amedodji <kwame-externe.amedodji@edf.fr>  Wed, 20 Dec 2023 17:15:39 +0100
-
-slurm-wlm (23.02.6-1sci10u1) scibian10; urgency=medium
-
-  * update scibian specific patches
-  * suppress kafka related packages
-
- -- Kwame Amedodji <kwame-externe.amedodji@edf.fr>  Tue, 12 Dec 2023 17:50:29 +0100
-
-slurm-wlm (23.02.6-1) unstable; urgency=medium
-=======
 slurm-wlm (23.11.7-1) unstable; urgency=medium
->>>>>>> 269e81c3
 
   * New upstream release
   * Bump standard version to 4.7.0 (no changes)
@@ -109,6 +92,19 @@
   * Create sackd package
 
  -- Gennaro Oliva <oliva@debian.org>  Thu, 08 Feb 2024 18:32:27 +0100
+
+slurm-wlm (23.02.6-1sci10u2) scibian10; urgency=medium
+
+ * Apply schedmd security patch
+
+-- Kwame Amedodji <kwame-externe.amedodji@edf.fr>  Wed, 20 Dec 2023 17:15:39 +0100
+
+slurm-wlm (23.02.6-1sci10u1) scibian10; urgency=medium
+
+ * update scibian specific patches
+ * suppress kafka related packages
+
+-- Kwame Amedodji <kwame-externe.amedodji@edf.fr>  Tue, 12 Dec 2023 17:50:29 +0100
 
 slurm-wlm (23.02.6-1sci9u2) scibian9; urgency=medium
 
@@ -270,11 +266,7 @@
 
  -- Gennaro Oliva <oliva.g@na.icar.cnr.it>  Thu, 21 Apr 2022 21:51:00 +0200
 
-<<<<<<< HEAD
 slurm-wlm (21.08.4-1sci10u2) scibian10; urgency=medium
-=======
-slurm-wlm (21.08.4-1sci9u2) scibian9; urgency=medium
->>>>>>> 269e81c3
 
   * Remove generated debian/files
   * Restore pmix support
@@ -283,7 +275,6 @@
   * Update PMIx v3 dlopen patch for slurm 21.08
   * Update wait health check patch for slurm 21.08
   * Install new slurm_version.h in libslurm-dev
-<<<<<<< HEAD
   * Restore slurmrestd build-deps
 
  -- Rémi Palancher <remi-externe.palancher@edf.fr>  Tue, 01 Feb 2022 16:33:41 +0100
@@ -293,16 +284,6 @@
   * Backport to scibian10
 
  -- Kwame Amedodji <kwame-externe.amedodji@edf.fr>  Tue, 25 Jan 2022 16:07:41 +0100
-=======
-
- -- Rémi Palancher <remi-externe.palancher@edf.fr>  Tue, 01 Feb 2022 11:06:47 +0100
-
-slurm-wlm (21.08.4-1sci9u1) scibian9; urgency=medium
-
-  * Backport to scibian9
-
- -- Kwame Amedodji <kwame-externe.amedodji@edf.fr>  Tue, 25 Jan 2022 15:58:00 +0100
->>>>>>> 269e81c3
 
 slurm-wlm (21.08.6-1) unstable; urgency=medium
 
@@ -319,7 +300,6 @@
 
  -- Gennaro Oliva <oliva.g@na.icar.cnr.it>  Fri, 28 Jan 2022 23:36:39 +0100
 
-<<<<<<< HEAD
 slurm-wlm (21.08.5-1sci10u1) scibian10; urgency=medium
 
   * Backport to scibian10
@@ -327,21 +307,6 @@
   * Remove pmix support as per uptream do!
 
  -- Kwame Amedodji <kwame-externe.amedodji@edf.fr>  Mon, 24 Jan 2022 21:32:26 +0100
-=======
-slurm-wlm (21.08.5-1sci9u2) scibian9; urgency=medium
-
-  * Remove slurmrestd binary package dependencies
-
- -- Kwame Amedodji <kwame-externe.amedodji@edf.fr>  Mon, 24 Jan 2022 22:27:09 +0100
-
-slurm-wlm (21.08.5-1sci9u1) scibian9; urgency=medium
-
-  * Backport to scibian9
-  * Remove no more need health_check_interval patch
-  * Remove pmix support as per uptream do!
-
- -- Kwame Amedodji <kwame-externe.amedodji@edf.fr>  Mon, 24 Jan 2022 21:49:12 +0100
->>>>>>> 269e81c3
 
 slurm-wlm (21.08.5-1) unstable; urgency=medium
 
@@ -364,19 +329,11 @@
 
  -- Gennaro Oliva <oliva.g@na.icar.cnr.it>  Thu, 13 Jan 2022 16:30:47 +0100
 
-<<<<<<< HEAD
 slurm-wlm (20.11.8-1sci10u1) scibian10; urgency=medium
 
   * Backport to scibian10
 
  -- Rémi Palancher <remi-externe.palancher@edf.fr>  Wed, 01 Sep 2021 10:37:06 +0200
-=======
-slurm-wlm (20.11.8-1sci9u1) scibian9; urgency=medium
-
-  * Backport to scibian9
-
- -- Rémi Palancher <remi-externe.palancher@edf.fr>  Wed, 01 Sep 2021 09:49:25 +0200
->>>>>>> 269e81c3
 
 slurm-wlm (20.11.8-1) unstable; urgency=medium
 
@@ -392,7 +349,6 @@
 
  -- Gennaro Oliva <oliva.g@na.icar.cnr.it>  Tue, 15 Jun 2021 17:49:41 +0200
 
-<<<<<<< HEAD
 slurm-wlm (20.11.5-1sci10u1) scibian10; urgency=medium
 
   * Import Upstream version 20.11.5
@@ -400,16 +356,6 @@
   * Update health check patch after upstream cleanup
 
  -- Rémi Palancher <remi-externe.palancher@edf.fr>  Tue, 13 Apr 2021 16:21:13 +0200
-=======
-slurm-wlm (20.11.5-1sci9u1) scibian9; urgency=medium
-
-  * Import Upstream version 20.11.5
-  * Update Scibian patches to apply on new release
-  * Remove slurmrestd binary package
-  * Update health check patch after upstream cleanup
-
- -- Rémi Palancher <remi-externe.palancher@edf.fr>  Tue, 13 Apr 2021 10:40:09 +0200
->>>>>>> 269e81c3
 
 slurm-wlm (20.11.5-1) unstable; urgency=medium
 
@@ -458,16 +404,11 @@
 
  -- Gennaro Oliva <oliva.g@na.icar.cnr.it>  Sun, 24 Jan 2021 18:29:47 +0100
 
-<<<<<<< HEAD
 slurm-wlm (20.02.6-2sci10u2) scibian10; urgency=medium
-=======
-slurm-wlm (20.02.6-2sci9u2) scibian9; urgency=medium
->>>>>>> 269e81c3
 
   * Update Vcs URL following rename
   * Add patch to enforce cred cache clearing
 
-<<<<<<< HEAD
  -- Rémi Palancher <remi-externe.palancher@edf.fr>  Tue, 23 Feb 2021 12:30:55 +0100
 
 slurm-wlm (20.02.6-2sci10u1) scibian10; urgency=medium
@@ -477,17 +418,6 @@
   * Remove add-missing-locks-slurmd-creds patch applied in new upstream release
 
  -- Rémi Palancher <remi-externe.palancher@edf.fr>  Tue, 15 Dec 2020 10:43:47 +0100
-=======
- -- Rémi Palancher <remi-externe.palancher@edf.fr>  Tue, 23 Feb 2021 12:30:08 +0100
-
-slurm-wlm (20.02.6-2sci9u1) scibian9; urgency=medium
-
-  * Backport to scibian9
-  * Update patch NHC before slurmd registering to apply on new upstream release
-  * Remove add-missing-locks-slurmd-creds patch applied in new upstream release
-
- -- Rémi Palancher <remi-externe.palancher@edf.fr>  Tue, 15 Dec 2020 10:23:53 +0100
->>>>>>> 269e81c3
 
 slurm-wlm (20.02.6-2) unstable; urgency=medium
 
@@ -589,15 +519,12 @@
 
  -- Gennaro Oliva <oliva.g@na.icar.cnr.it>  Thu, 16 Jan 2020 22:46:11 +0100
 
-<<<<<<< HEAD
 slurm-llnl (19.05.5-0sci10u1) scibian10; urgency=medium
 
   * New release for scibian10.
 
  -- MHamed Bouaziz <mhamed-externe.bouaziz@edf.fr>  Thu, 30 Jan 2020 14:56:15 +0100
 
-=======
->>>>>>> 269e81c3
 slurm-llnl (19.05.5-0sci9u2) scibian9; urgency=medium
 
   * Add new missing symbol in libslurm34
