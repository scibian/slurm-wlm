<<<<<<< HEAD
slurm-wlm (20.02.6-2sci9u2) scibian9; urgency=medium

  * Update Vcs URL following rename
  * Add patch to enforce cred cache clearing

 -- Rémi Palancher <remi-externe.palancher@edf.fr>  Tue, 23 Feb 2021 12:30:08 +0100

slurm-wlm (20.02.6-2sci9u1) scibian9; urgency=medium

  * Backport to scibian9
  * Update patch NHC before slurmd registering to apply on new upstream release
  * Remove add-missing-locks-slurmd-creds patch applied in new upstream release

 -- Rémi Palancher <remi-externe.palancher@edf.fr>  Tue, 15 Dec 2020 10:23:53 +0100
=======
slurm-wlm (20.11.5-1) unstable; urgency=medium

  * New upstream release
  * Update libslurm36 symbols file
  * Refresh mail-path patch
  * Add more calls to sleep trying to fix #985725

 -- Gennaro Oliva <oliva.g@na.icar.cnr.it>  Mon, 05 Apr 2021 01:18:48 +0200

slurm-wlm (20.11.4-1) unstable; urgency=medium

  * New upstream release
  * Refresh patches

 -- Gennaro Oliva <oliva.g@na.icar.cnr.it>  Fri, 19 Feb 2021 11:13:22 +0100

slurm-wlm (20.11.3-3) unstable; urgency=medium

  * Pass SUCMD and SLEEP_CMD to configure (Closes: #977319)

 -- Gennaro Oliva <oliva.g@na.icar.cnr.it>  Wed, 17 Feb 2021 21:24:19 +0100

slurm-wlm (20.11.3-2) unstable; urgency=medium

  * Source only upload for migration to testing
  * Modify slurmrestd EnvironmentFile location
  * Add lintian overrides for slurmrestd

 -- Gennaro Oliva <oliva.g@na.icar.cnr.it>  Thu, 28 Jan 2021 03:05:28 +0100

slurm-wlm (20.11.3-1) unstable; urgency=medium

  * New upstream release
  * Remove typos patches
  * Refresh patches
  * Bump libslurm to soname 36
  * Remove unused overrides
  * Update d/copyright
  * Fix typos
  * Add patch to compile against pmix v4
  * Fix sacct test failure
  * Add slurmrestd package
  * Update configurators
  * Fix packages descriptions

 -- Gennaro Oliva <oliva.g@na.icar.cnr.it>  Sun, 24 Jan 2021 18:29:47 +0100
>>>>>>> 96efd4e2

slurm-wlm (20.02.6-2) unstable; urgency=medium

  * Fix pmix support (Closes: #954272)
  * Fix srun autopkgtest
  * Tweak slurm.conf for autopkgtest
  * Add mpi autopkgtest
  * Bump standard version to 4.5.1 (no changes)

 -- Gennaro Oliva <oliva.g@na.icar.cnr.it>  Wed, 02 Dec 2020 01:13:08 +0100

slurm-wlm (20.02.6-1) unstable; urgency=medium

  * New upstream release (Closes: #974721, #974722)
  * Refresh miscellanea-manpages and mail-path patches
  * Remove use-python3 patch included upstream
  * Remove smap command
  * Remove cray.conf.5 man page
  * Bump libslurm to soname 35
  * Update configurators
  * Fix the slurmdbd example file (Closes: #949734)
  * Remove llnl from the source package name and from the
    configuration, lib and log directory names
  * Remove PM Green patch: bug fixed upstream
  * Update d/copyright
  * Update libslurm35.symbols

 -- Gennaro Oliva <oliva.g@na.icar.cnr.it>  Tue, 17 Nov 2020 00:11:42 +0100

slurm-llnl (19.05.8-0sci9u1) scibian9; urgency=medium

  * New upstream version 19.05.8
  * 2 patches to fix creds handling for requeued jobs

 -- Rémi Palancher <remi-externe.palancher@edf.fr>  Fri, 04 Dec 2020 13:35:14 +0100

slurm-llnl (19.05.7-0sci9u1) scibian9; urgency=medium

  * New upstream release 19.05.7
  * Adjust man patch to new upstream release

 -- Rémi Palancher <remi-externe.palancher@edf.fr>  Fri, 17 Jul 2020 10:38:45 +0200

slurm-llnl (19.05.5-2.1) unstable; urgency=medium

  * Non-maintainer upload.
  * Add __attribute__((__common__)) to some "tentative import"
    declarations in src/plugins/select/cons_tres/job_test.c
  * Move definiton of "opt" from scanel.h to scanel.c

 -- Peter Michael Green <plugwash@debian.org>  Sat, 22 Aug 2020 22:59:50 +0000

slurm-llnl (19.05.5-2) unstable; urgency=medium

  * Declare libslurm-dev Breaks+Replaces relation with the old
    libslurmdb-dev package (Closes: #949249)
  * Bump standard version to 4.5.0 (no changes)
  * Move slurm-client-emulator, slurm-wlm and spank man pages to
    section 7

 -- Gennaro Oliva <oliva.g@na.icar.cnr.it>  Tue, 24 Mar 2020 10:58:42 +0100

slurm-llnl (19.05.5-1) unstable; urgency=medium

  * New upstream release

  [ Martijn Kruiten ]
  * Include slurmdb.h in libslurm-dev (Closes: #944606)
  * Remove conflicting docs from the slurmd and slurmctld packages
    (Closes: #942453)
  * Credit to Martijn for libpam-slurm-adopt in release 19.05.3.2-1.
    Sorry for not mentioning it before and thank you very much for your
    contribution!

  [ Gennaro Oliva ]
  * Remove useless libglade2 build dep (better later than never)
  * Remove libssh2 build dep
  * Remove crypto/openssl related stuff
  * Use python3 to generate html doc (Closes: #938499)
  * Update libslurm symbols file
  * Add support for pmix (Closes: #948008)

  [ Christian Ehrhardt ] 
  * Improve sacct test

 -- Gennaro Oliva <oliva.g@na.icar.cnr.it>  Thu, 16 Jan 2020 22:46:11 +0100

slurm-llnl (19.05.5-0sci9u2) scibian9; urgency=medium

  * Add new missing symbol in libslurm34

 -- Rémi Palancher <remi-externe.palancher@edf.fr>  Fri, 03 Jan 2020 14:27:30 +0100

slurm-llnl (19.05.5-0sci9u1) scibian9; urgency=medium

  * New upstream release 19.05.5.
  * Adapt pmix v3 patch to new upstream release
  * Adapt b31fa17 patch to new upstream release

 -- Rémi Palancher <remi-externe.palancher@edf.fr>  Thu, 02 Jan 2020 15:05:59 +0100

slurm-llnl (19.05.3.2-2) unstable; urgency=medium

  * Enable deprecated configure option on 32bit archs

 -- Gennaro Oliva <oliva.g@na.icar.cnr.it>  Tue, 15 Oct 2019 09:31:57 +0200

slurm-llnl (19.05.3.2-1) unstable; urgency=medium

  * New upstream release fixes CVE-2019-12838 (Closes: #931880)
  * Remove libslurmdb packages as it was merged into libslurm
  * Bump standard version to 4.4.1 (no changes)
  * Update d/copyright
  * Sync configurators with upstream
  * Refresh patches
  * Increase libslurm version to 34
  * Update libslurm symbols file

 -- Gennaro Oliva <oliva.g@na.icar.cnr.it>  Tue, 08 Oct 2019 18:18:52 +0200

slurm-llnl (18.08.8-0sci9u1) scibian9; urgency=medium

  * Backport latest debian package on scibian9
  * New upstream release 18.08.8

 -- Rémi Palancher <remi-externe.palancher@edf.fr>  Tue, 06 Aug 2019 16:18:12 +0200

slurm-llnl (18.08.6.2-1) unstable; urgency=medium

  * New upstream release 18.08.6.2
  * Update libslurm{,db} symbols file
  * Refresh remove-google-javascript patch
  * Update postinst scripts to move pid file under /run when
    /run/slurm-llnl is used (Closes: #885759)

 -- Gennaro Oliva <oliva.g@na.icar.cnr.it>  Sun, 10 Mar 2019 01:42:38 +0100

slurm-llnl (18.08.5.2-1) unstable; urgency=medium

  * New upstream release fixes CVE-2019-6438 (Closes: #920997)
  * debian/patches/man-pages-typos: removed, applied upstream
  * Add Build-Depends-Package field to symbol files
  * Handling slurm user inside the plugin package as suggested by
    Karl Kornel (Closes: #850891)
  * Allow using a slurm user with a different UID if created before
    installation (Closes: #851103)
  * Move pid files under /run (Closes: #885759)
  * Change static libs strip options for standard version 4.3.0
  * Fix a typo in the perl code
  * Remove rc4 symlink creation in slurmdbd.postinst
  * Update service files to sync with upstream
  * Update init scripts with the new pid files
  * Remove init scripts symlinks for old SlurmdSpoolDir and StateSaveLocation
  * Sync configurators with upstream
  * Bump debhelper compat level to 11
  * Remove --without-blcr configure option not needed anymore
  * Add libfreeipmi-dev build dependency to enable freeipmi support
  * Remove old d/NEWS file

 -- Gennaro Oliva <oliva.g@na.icar.cnr.it>  Sun, 17 Feb 2019 13:32:52 +0100

slurm-llnl (18.08.3-1sci9u3) scibian9; urgency=medium

  * set TasksMax=infinity in systemd conf

 -- Nicolas Meaux <nicolas-externe.meaux@edf.fr>  Thu, 14 Mar 2019 09:20:10 +0100

slurm-llnl (18.08.3-1sci9u2) scibian9; urgency=medium

  * Add support for pmix
  * Add patch to fix dlopen of PMIx v3 library

 -- Rémi Palancher <remi-externe.palancher@edf.fr>  Wed, 21 Nov 2018 10:56:35 +0100

slurm-llnl (18.08.3-1sci9u1) scibian9; urgency=medium

  * Backport to scibian9
  * Remove patch applied upstream
  * Minimize diff with debian package
  * Remove implicit build-dep on dh-systemd
  * Remove useless command in daemon postinst
  * Fix package name in preinst/postrm headers
  * Adapt wait health patch for new upstream release
  * Remove useless mv in d/rules

 -- Rémi Palancher <remi-externe.palancher@edf.fr>  Tue, 13 Nov 2018 17:29:17 +0100

slurm-llnl (18.08.3-1) unstable; urgency=medium

  * New upstream release
  * Update libslurm33.symbols

 -- Gennaro Oliva <oliva.g@na.icar.cnr.it>  Wed, 24 Oct 2018 23:51:22 +0200

slurm-llnl (18.08.2-1) unstable; urgency=medium

  * New upstream release
  * Fix sacct test script (Closes: #910886)

 -- Gennaro Oliva <oliva.g@na.icar.cnr.it>  Tue, 23 Oct 2018 16:40:57 +0200

slurm-llnl (18.08.1-1) unstable; urgency=medium

  * New upstream release (Closes: #909653)
  * Update libslurm{,db} symbols file to soname 33
  * Modifiy the mail patch since /usr/bin/mail is now supported upstream
  * Refresh patches and remove parts included upstream
  * Update d/copyright
  * Update html configurators
  * Fix typos in the some man pages
  * Update simple configuration files
  * Remove unused cgroup release agent script

 -- Gennaro Oliva <oliva.g@na.icar.cnr.it>  Mon, 08 Oct 2018 01:23:32 +0200

slurm-llnl (17.11.9-1) unstable; urgency=medium

  * New upstream release
  * Bump standard version to 4.2.0
    Passing verbose options to commands in d/rules
  * Update libslurm32.symbols

 -- Gennaro Oliva <oliva.g@na.icar.cnr.it>  Fri, 10 Aug 2018 15:25:19 +0200

slurm-llnl (17.11.8-1) unstable; urgency=medium

  * New upstream release
  * Bump standard version to 4.1.5 (no changes)
  * Update html configurators
  * Update libslurm32 symbols file
  * Disable pdf and ttf compression to improve html doc usability
  * Add man2html dependency to enable html man pages in doc
  * Add libssh2 dependency to enable native X11 forwarding
  * Add libcurl dependency to build jobcomp/elasticsearch plugin
  * Add lz4 dependency to enable lz4 compression to sbcast

 -- Gennaro Oliva <oliva.g@na.icar.cnr.it>  Fri, 27 Jul 2018 10:06:43 +0200

slurm-llnl (17.11.7-1) unstable; urgency=high

  * New upstream release fixes CVE-2018-10995

 -- Gennaro Oliva <oliva.g@na.icar.cnr.it>  Wed, 06 Jun 2018 11:15:08 +0200

slurm-llnl (17.11.6-1) unstable; urgency=medium

  * New upstream release
  * Update Vcs info with the new salsa.d.o git repo
  * Change Maintainer to HPC Team
  * Add Gennaro Oliva as Uploader
  * Bump standard version to 4.1.4 (no changes)
  * Rename the header files directory to slurm (Closes: #887924)

 -- Gennaro Oliva <oliva.g@na.icar.cnr.it>  Tue, 22 May 2018 11:43:27 +0200

slurm-llnl (17.11.5-1) unstable; urgency=medium

  [ Mehdi Dogguy ]
  * Add an empty /etc/slurm-llnl/plugstack.conf.d directory for plugin
    configuration and associated configuration file plugstack.conf

  [ Gennaro Oliva ]
  * Bump debhelper compat level to 10
  * Bump standard version to 4.1.3
  * Delete old transitional packages' files
  * New upstream release fixes CVE-2018-7033
  * Update libslurm{,db}32 symbols files
  * Fix slurmdbd.conf.5 and slurm.conf.5 man pages
  * Fix a typo in the mpiexec wrapper man page

 -- Gennaro Oliva <oliva.g@na.icar.cnr.it>  Sat, 17 Mar 2018 08:50:51 +0100

slurm-llnl (17.11.2-1sci9u3) scibian9; urgency=medium

  * Patch to add user_name in Lua job submit interface

 -- Rémi Palancher <remi-externe.palancher@edf.fr>  Thu, 18 Oct 2018 15:29:38 +0200

slurm-llnl (17.11.2-1sci9u2) scibian9; urgency=medium

  * Scibian9 rebuild.

 -- Rémi Palancher <remi-externe.palancher@edf.fr>  Fri, 08 Jun 2018 09:52:10 +0200

slurm-llnl (17.11.2-1sci8u3) scibian8; urgency=medium

  * Add undisclosed security fix for CVE-2018-10995
  * Add patch to fix removing array job in slurmctld

 -- Rémi Palancher <remi-externe.palancher@edf.fr>  Fri, 08 Jun 2018 09:49:56 +0200

slurm-llnl (17.11.2-1sci9u1) scibian9; urgency=medium

  * Rebuild for scibian9
  * Update b-d with new mysql-dev meta-package

 -- Rémi Palancher <remi-externe.palancher@edf.fr>  Thu, 26 Apr 2018 13:45:41 +0200

slurm-llnl (17.11.2-1sci8u2) scibian8; urgency=medium

  [ Thomas HAMEL ]
  * slurmctld: Check UID in pack_job before hiding

 -- Thomas HAMEL <thomas-externe.hamel@edf.fr>  Thu, 26 Apr 2018 11:44:28 +0200

slurm-llnl (17.11.2-1sci8u1) scibian8; urgency=medium

  * Scibian8 rebuild

 -- Rémi Palancher <remi-externe.palancher@edf.fr>  Mon, 19 Mar 2018 15:10:14 +0100

slurm-llnl (17.11.2-1~calibre9u10) calibre9; urgency=medium

  * Update security patch to fix reg with shared libs

 -- Rémi Palancher <remi-externe.palancher@edf.fr>  Fri, 09 Mar 2018 09:39:16 +0100

slurm-llnl (17.11.2-1~calibre9u9) calibre9; urgency=medium

  * Update security patch with update from SchedMD

 -- Rémi Palancher <remi-externe.palancher@edf.fr>  Mon, 05 Mar 2018 15:48:49 +0100

slurm-llnl (17.11.2-1~calibre9u8) calibre9; urgency=medium

  * Add undisclosed security fix

 -- Rémi Palancher <remi-externe.palancher@edf.fr>  Mon, 05 Mar 2018 11:11:34 +0100

slurm-llnl (17.11.2-1~calibre9u7) calibre9; urgency=medium

  * upstream patch Avoid-node-hang-in-COMPLETING-state

 -- Thomas Hamel <thomas-externe.hamel@edf.fr>  Tue, 30 Jan 2018 14:58:25 +0100

slurm-llnl (17.11.2-1~calibre9u6) calibre9; urgency=medium

  * Revert of upstream commit b31fa177c1ca26dcd2d5cd952e692ef87d95b528

 -- Mehdi Dogguy <mehdi.dogguy@edf.fr>  Thu, 25 Jan 2018 11:02:46 +0100

slurm-llnl (17.11.2-1~calibre9u5) calibre9; urgency=medium

  * Add patch to fix issues when starting the backup slurmdbd.

 -- Mehdi Dogguy <mehdi.dogguy@edf.fr>  Tue, 23 Jan 2018 18:31:20 +0100

slurm-llnl (17.11.2-1~calibre9u4) calibre9; urgency=medium

  * Rename include directory back to /usr/include/slurm for compatibility
    reasons.

 -- Mehdi Dogguy <mehdi.dogguy@edf.fr>  Tue, 16 Jan 2018 11:43:58 +0100

slurm-llnl (17.11.2-1~calibre9u3) calibre9; urgency=medium

  * Add fixes for https://bugs.schedmd.com/show_bug.cgi?id=4621
    - debian/patches/cwd-in-multi-prog
    - debian/patches/test_exec-feature-to-multi-prog-option-of-srun

 -- Mehdi Dogguy <mehdi.dogguy@edf.fr>  Tue, 16 Jan 2018 10:29:50 +0100

slurm-llnl (17.11.2-1~calibre9u2) calibre9; urgency=medium

  * Add dh-systemd to build dependencies
  * Lower minimal required version for debhelper to something suitable
    on Debian 8.
  * Use configure flag --localstatedir instead of --runstatedir since
    the latter is not valid with Jessie's version of libtool.
  * Do not use dh_strip's --no-automatic-dbgsym flag as it comes with
    newer versions of debhelper.
  * Add needed -dbg packages, as they are not auto-generated in Jessie

 -- Mehdi Dogguy <mehdi.dogguy@edf.fr>  Mon, 15 Jan 2018 09:02:00 +0100

slurm-llnl (17.11.2-1~calibre9u1) calibre9; urgency=medium

  * Backport to Calibre9

 -- Mehdi Dogguy <mehdi.dogguy@edf.fr>  Sun, 14 Jan 2018 14:51:26 +0100

slurm-llnl (17.11.2-1) unstable; urgency=medium

  [ Mehdi Dogguy ]
  * New upstream release
    - Refresh patches
  * Drop old transitional packages (Closes: #878864) and old Replaces
    and Breaks statements.
  * Fix default pidfile for slurm daemons (See: #885759)
  * Use --runstatedir instead of --localstatedir in debian/rules to
    specify run state directory.
  * Override call to dh_shlibdeps so that dpkg-shlibdeps finds
    libslurmfull.so
  * Override lintian error binary-or-shlib-defines-rpath: Slurm provides
    a private shared library. Its location matches the future name of the
    source package.

  [ Gennaro Oliva ]
  * Drop unused lintian spelling-error-in-binary overrides
  * Update d/copyright
  * Upgrade Standards-Version to 4.1.2, no changes needed

 -- Mehdi Dogguy <mehdi@debian.org>  Sun, 14 Jan 2018 10:59:47 +0100

slurm-llnl (17.02.9-1) unstable; urgency=medium

  * New upstream release fixes CVE-2017-15566 (Closes: #880530)
  * Add new symbols to libslurm31 and libslurmdb31
  * Modify header patch to remove google script in the footer
  * Rename header patch

 -- Gennaro Oliva <oliva.g@na.icar.cnr.it>  Sun, 05 Nov 2017 01:02:24 +0100

slurm-llnl (17.02.7-1) unstable; urgency=medium

  * New upstream release
  * Rightly moving slurmdbd symbols in slurmdbd debug package
  * Switch from -dbg packages to automatic -dbgsym
  * Change package priority to optional as required by the new standard
  * Change d/copyright format uri to https
  * Standard version upgraded to 4.1.1
  * Increase debhelper version dependency to get rid of dh-systemd
  * Add srun, sbatch and sacct autopkgtests

 -- Gennaro Oliva <oliva.g@na.icar.cnr.it>  Sat, 07 Oct 2017 01:25:22 +0200

slurm-llnl (17.02.5-1) unstable; urgency=medium

  [ Mehdi Dogguy and Gennaro Oliva ]
  * New upstream release.
  * Refresh patches.
  * Update libslurm{db,}31.symbols

  [ Gennaro Oliva ]
  * Update d/copyright and switch to copyright-format 1.0

 -- Gennaro Oliva <oliva.g@na.icar.cnr.it>  Mon, 03 Jul 2017 15:30:51 +0200

slurm-llnl (17.02.2-1sci8u1) scibian8; urgency=medium

  * Scibian8 rebuild.

 -- Rémi Palancher <remi-externe.palancher@edf.fr>  Thu, 14 Dec 2017 15:51:55 +0100

slurm-llnl (17.02.2-1~calibre9+2) calibre9; urgency=medium

  * Add undisclosed security fix

 -- Rémi Palancher <remi-externe.palancher@edf.fr>  Thu, 19 Oct 2017 11:55:36 +0200

slurm-llnl (17.02.2-1~calibre9+1) calibre9; urgency=medium

  * Backport to Calibre9

 -- Mehdi Dogguy <mehdi.dogguy@edf.fr>  Thu, 27 Apr 2017 11:08:26 +0200

slurm-llnl (17.02.1.2-1~calibre9+1) calibre9; urgency=medium

  * Backport to Calibre9
  * Remove prolog fix patch as merged upstream
  * Remove cgroup release agent everywhere

 -- Rémi Palancher <remi-externe.palancher@edf.fr>  Wed, 05 Apr 2017 13:29:57 +0200

slurm-llnl (17.02.1.2-1) unstable; urgency=medium

  * New upstream major release
  * Update libslurm{,db} package files to soname 31
  * Refresh patches and remove those included upstream
  * Remove srun_cr man page not installed without blcr support
  * Update service files to avoid killing job (Closes: #855905)

 -- Gennaro Oliva <oliva.g@na.icar.cnr.it>  Wed, 08 Mar 2017 08:57:37 +0100

slurm-llnl (16.05.9-1) unstable; urgency=medium

  * New upstream release
  * Overrides spelling-error-in-binary false positives

 -- Gennaro Oliva <oliva.g@na.icar.cnr.it>  Fri, 03 Feb 2017 09:50:02 +0100

slurm-llnl (16.05.8-1) unstable; urgency=medium

  * New upstream release 
  * Remove wiki.conf.5 from slurm-client manpages

 -- Gennaro Oliva <oliva.g@na.icar.cnr.it>  Sat, 07 Jan 2017 02:40:23 +0100

slurm-llnl (16.05.7-2) unstable; urgency=medium

  * Enable multiple slurmd support (Closes: #849140)
  * Drop dependency on openssl-blacklist (Closes: #848627)
  * slurmd and slurm-client postrm don't kill slurm processes anymore
  * Checks whether the slurm user exists before deleting
  * Use numerical uid 64030 to kill slurm owned processes

 -- Gennaro Oliva <oliva.g@na.icar.cnr.it>  Fri, 30 Dec 2016 16:06:07 +0100

slurm-llnl (16.05.7-1) unstable; urgency=medium

  * New upstream release (Closes: #828549)
  * Add libswitch-perl dependency to slurm-wlm-torque (Closes: #847342)
  * Add slurmd.README.Debian (Closes: #845268) 
  * Move README.Debian to slurmctld.README.Debian
  * Add lintian overrides for no bindnow in many packages
  * Use jquery.min.js provided by libjs-jquery instead of upstream's
  * Add jquery source in missing-sources

 -- Gennaro Oliva <oliva.g@na.icar.cnr.it>  Wed, 14 Dec 2016 11:01:06 +0100

slurm-llnl (16.05.6-1~calibre9+3) calibre9; urgency=medium

  * Use lua 5.2

 -- Thomas Hamel <thomas-externe.hamel@edf.fr>  Fri, 17 Feb 2017 13:47:53 +0000

slurm-llnl (16.05.6-1~calibre9+2) calibre9; urgency=medium

  * Add patch to fix prolog handling.

 -- Rémi Palancher <remi-externe.palancher@edf.fr>  Thu, 22 Dec 2016 15:12:18 +0100

slurm-llnl (16.05.6-1~calibre9+1) calibre9; urgency=medium

  * Backport to Calibre9.
  * Change back build-dep to libmysqlclient-dev since default is not available
    in jessie.

 -- Rémi Palancher <remi-externe.palancher@edf.fr>  Wed, 16 Nov 2016 16:27:29 +0100

slurm-llnl (16.05.6-1) unstable; urgency=medium

  * Update libslurm{,db} symbols files
  * Remove unused hardening-no-bindnow lintian overrides
  * Add lsb-base dependency to slurmdbd
  * Change libmysqlclient-dev build dependency to default
  * Add libpmi2-0 packages thanks to Markus Geimer (Closes: #840404)

 -- Gennaro Oliva <oliva.g@na.icar.cnr.it>  Fri, 28 Oct 2016 16:23:07 +0200

slurm-llnl (16.05.5-1) unstable; urgency=medium

  * New upstream release
  * Update debian configurators
  * Update header patch to remove google script in html
  * Update symbol files

 -- Gennaro Oliva <oliva.g@na.icar.cnr.it>  Fri, 30 Sep 2016 16:08:43 +0200

slurm-llnl (16.05.4-1~calibre9+2) calibre9; urgency=medium

  * debconf to control PAM slurm module activation
  * use upstream cgroup release agent example
  * better defaults for cgroup.conf example
  * set RSS/MEMLOCK limits unlimited for slurmd

 -- Rémi Palancher <remi-externe.palancher@edf.fr>  Tue, 11 Oct 2016 12:11:38 +0200

slurm-llnl (16.05.4-1~calibre9+1) calibre9; urgency=medium

  * Backport to Calibre9.

 -- Rémi Palancher <remi-externe.palancher@edf.fr>  Tue, 27 Sep 2016 15:09:16 +0200

slurm-llnl (16.05.4-1) unstable; urgency=medium

  * New upstream release 
  * Add missing sh5util binary to slurm-client and qalter qrerun and
    mpiexec.slurm to slurm-wlm-torque (as requested by Jordi Blasco)
  * Update ax_lib_hdf5.m4 to avoid CPPFLAGS to be overwritten
  * Add HDF5_CPPFLAGS to successfully compile libsh5util_old.la
  * Restore default fortify flags

 -- Gennaro Oliva <oliva.g@na.icar.cnr.it>  Mon, 26 Sep 2016 11:44:23 +0200

slurm-llnl (16.05.2-1) unstable; urgency=medium

  * New upstream release 

 -- Gennaro Oliva <oliva.g@na.icar.cnr.it>  Fri, 29 Jul 2016 18:34:26 +0200

slurm-llnl (16.05.0-1) unstable; urgency=medium

  * New upstream major release 
  * Update library files to version 30

 -- Gennaro Oliva <oliva.g@na.icar.cnr.it>  Tue, 14 Jun 2016 11:15:17 +0200

slurm-llnl (15.08.11-1) unstable; urgency=medium

  * New upstream release 
  * Fix d/rules using wildcard instead of the triplet

 -- Gennaro Oliva <oliva.g@na.icar.cnr.it>  Wed, 04 May 2016 12:01:47 +0200

slurm-llnl (15.08.10-1) unstable; urgency=medium

  * New upstream release 
  * Update libslurm29 and libslurmdb29 symbol files
  * Add hardening=+pie to DEB_BUILD_MAINT_OPTIONS
  * Add Documentation section in systemd service files
  * Remove fix-spelling-errors patch included in upstream
  * Add lintian overrides for missing bindnow option
  * Upgrade to standard version 3.9.8
  * Remove postinst/rm in library packages since ldconfig is now handled
    by dh_makeshlibs

 -- Gennaro Oliva <oliva.g@na.icar.cnr.it>  Tue, 03 May 2016 17:19:24 +0200

slurm-llnl (15.08.8-1~calibre9+4) calibre9; urgency=low

  * Add patch to fix multiple/constraints support on heterogeneous nodes.
  * Only include *.conf in plugstack.conf.d/

 -- Rémi Palancher <remi-externe.palancher@edf.fr>  Mon, 11 Apr 2016 10:10:42 +0200

slurm-llnl (15.08.8-1~calibre9+3) calibre9; urgency=low

  * Fix patch: faster shutdown when waiting for NHC

 -- Thomas HAMEL <thomas-externe.hamel@edf.fr>  Wed, 16 Mar 2016 09:28:16 +0000

slurm-llnl (15.08.8-1~calibre9+2) calibre9; urgency=low

  * New patch: Slurmd waits for health check during start 

 -- Thomas HAMEL <thomas-externe.hamel@edf.fr>  Fri, 04 Mar 2016 14:28:16 +0000

slurm-llnl (15.08.8-1+c9+1) calibre9; urgency=low

  * Backport to Calibre9
  * Remove adduser from slurmdbd deps

 -- Rémi Palancher <remi-externe.palancher@edf.fr>  Fri, 26 Feb 2016 14:22:37 +0100

slurm-llnl (15.08.8-1) unstable; urgency=medium

  * New upstream release 
  * Upgrade to standard version 3.9.7
  * Use https uri for Vcs-Browser and Vcs-Git in d/control
  * Update libslurm29 and libslurmdb29 symbol files 

 -- Gennaro Oliva <oliva.g@na.icar.cnr.it>  Wed, 24 Feb 2016 13:21:18 +0100

slurm-llnl (15.08.7-1) unstable; urgency=medium

  * New upstream release 
  * Call ldconfig in postinst/rm of library packages

    [ Ana Guerrero Lopez ]
  * Add package slurm-wlm-emulator. This package provides binaries that are
    already in the slurmd and slurmctld package. These packages binaries
    have now the suffix -wlm and the binaries in slurm-wln-emulator got
    the suffix -wlm-emulator.
    The binaries are handled with alternatives, having the emulator package
    a higher priority value.
  * Add slurm-client-emulator with all the same binaries from slurm-client
    built in emulator mode, these are the binaries to use when running thr
    daemons from slurm-wlm-emulator.
    Binaries have appended suffix -emulator to avoid conflicts.

 -- Gennaro Oliva <oliva.g@na.icar.cnr.it>  Fri, 22 Jan 2016 21:20:36 +0100

slurm-llnl (15.08.4-1) unstable; urgency=medium

  * New upstream release
  * Change slurm user's home directory to /nonexistent
  * Update libslurm29 and libslurmdb29 symbol files

 -- Gennaro Oliva <oliva.g@na.icar.cnr.it>  Mon, 30 Nov 2015 17:40:21 +0100

slurm-llnl (15.08.3-1) unstable; urgency=medium

  * New upstream release 

 -- Gennaro Oliva <oliva.g@na.icar.cnr.it>  Fri, 06 Nov 2015 13:53:28 +0100

slurm-llnl (15.08.2-1) unstable; urgency=medium

  * New upstream release 
  * Remove scontrol-man-page included in upstream 
  * Remove unused override shlib-with-executable-stack in
    slurm-wlm-basic-plugins for a false-positive now fixed

 -- Gennaro Oliva <oliva.g@na.icar.cnr.it>  Mon, 26 Oct 2015 12:23:09 +0100

slurm-llnl (15.08.1-1) unstable; urgency=medium

  * New upstream release 
  * Remove man-pages patch included in upstream
  * Update libslurm29 and libslurmdb29 symbol files 
  * Fix a typo in scontrol.1 

 -- Gennaro Oliva <oliva.g@na.icar.cnr.it>  Mon, 28 Sep 2015 15:41:18 +0200

slurm-llnl (15.08.0-1) unstable; urgency=medium

  * New upstream release 
  * Updated libraries api version to 29 
  * Updated mail-path patch
  * Minor man pages changes 
  * Add d/slurm-client.lintian-overrides to avoid warnings for a long
    line in acct_gather.conf.5 and for the conflicts with sinfo in
    d/control
  * Remove d/slurmd.lintian-overrides since the lintian bug that caused
    the spelling-error-in-binary false positive was solved

 -- Gennaro Oliva <oliva.g@na.icar.cnr.it>  Thu, 24 Sep 2015 16:30:57 +0200

slurm-llnl (14.11.8-4) unstable; urgency=medium

  * Conflict with older versions of sinfo only

 -- Mehdi Dogguy <mehdi@debian.org>  Wed, 19 Aug 2015 22:15:21 +0000

slurm-llnl (14.11.8-3) unstable; urgency=medium

  * Add libipmimonitoring-dev build dependency (Closes: #792368)
  * Add librrd-dev build dependency (Closes: #792370)

 -- Gennaro Oliva <oliva.g@na.icar.cnr.it>  Wed, 15 Jul 2015 09:48:30 +0200

slurm-llnl (14.11.8-2) unstable; urgency=medium

  * Correct a typo in the slurmd init.d script (Closes: #792027) 

 -- Gennaro Oliva <oliva.g@na.icar.cnr.it>  Mon, 13 Jul 2015 08:55:20 +0200

slurm-llnl (14.11.8-1) unstable; urgency=medium

  * New upstream release
  * Updated libslurm28 and libslurmdb28 symbol files

 -- Gennaro Oliva <oliva.g@na.icar.cnr.it>  Wed, 08 Jul 2015 11:01:46 +0200

slurm-llnl (14.11.7-1) unstable; urgency=medium

  * New upstream release 

 -- Gennaro Oliva <oliva.g@na.icar.cnr.it>  Thu, 02 Jul 2015 14:46:24 +0200

slurm-llnl (14.11.6-1) unstable; urgency=medium

  [ Gennaro Oliva ]
  * New upstream release
  * Minor man pages formatting changes
  * Restore var/*/slurm-llnl dirnames in the html configurator tools
  * Add --disable-debug to configure

  [ Rémi Palancher ]
  * Add -dbg packages for libs, binaries and plugins
  * Remove autoreconf since not needed anymore
  * Remove patch honor-without-rpath-hwloc since merged upstream
  * Create user slurm on slurm-client pkg install (Closes: #783663)
  * Add missing dep on ucf + adduser on pkgs
  * Add missing dep for -client on -basic-plugins (Closes: #783662)

 -- Gennaro Oliva <oliva.g@na.icar.cnr.it>  Wed, 20 May 2015 16:47:32 +0200

slurm-llnl (14.11.4-1+c9+4) calibre9; urgency=medium

  * Add slurm-client-emulator with all binaries built in emulator mode.
    Binaries have appended suffix -emulator to avoid conflicts.

 -- Ana Guerrero Lopez <ana-externe.guerrero@edf.fr>  Wed, 25 Nov 2015 10:51:41 +0100

slurm-llnl (14.11.4-1+c9+3) calibre9; urgency=medium

  * Add package slurm-wlm-emulator. This package provides binaries that are
    already in the slurmd and slurmctld package. These packages binaries
    have now the suffix -wlm and the binaries in slurm-wln-emulator got
    the suffix -wlm-emulator.
    The binaries are handled with alternatives, having the emulator package
    a higher priority value.

 -- Ana Guerrero Lopez <ana-externe.guerrero@edf.fr>  Fri, 06 Nov 2015 10:11:27 +0100

slurm-llnl (14.11.4-1+c9+2) calibre8; urgency=low

  * Move user slurm into slurm-wlm-basic-plugins pkg
  * Use systemctl to send SIGHUP to daemons

 -- Rémi Palancher <remi-externe.palancher@edf.fr>  Thu, 09 Apr 2015 14:36:10 +0200

slurm-llnl (14.11.4-1+c8+1) calibre8; urgency=low

  * New upstream release.

 -- Mehdi Dogguy <mehdi.dogguy@edf.fr>  Thu, 26 Feb 2015 15:32:05 +0100

slurm-llnl (14.11.3-1+c8+1) calibre8; urgency=low

  * Imported Upstream version 14.11.3
  * Removed patch nowait-pmi-rank-0 since merged upstream

 -- Rémi Palancher <remi-externe.palancher@edf.fr>  Mon, 19 Jan 2015 09:35:31 +0100

slurm-llnl (14.11.2-1+c8+2) calibre8; urgency=low

  * Install plugstack.conf with plugins package

 -- Rémi Palancher <remi-externe.palancher@edf.fr>  Fri, 02 Jan 2015 15:08:55 +0100

slurm-llnl (14.11.2-1+c8+1) calibre8; urgency=low

  * New upstream version 14.11.2
  * Bump SONAME to 28
  * Updated d/libslurm[db]28.symbols
  * Remove patch honor-without-rpath-hwloc since merged upstream
  * Remove patch manpages since merged upstream
  * Disable autoreconf since not needed anymore
  * Updated patch nowait-pmi-rank-0 with upstream proposal

 -- Rémi Palancher <remi-externe.palancher@edf.fr>  Wed, 31 Dec 2014 09:47:31 +0100

slurm-llnl (14.03.9-5+c8+1) calibre8; urgency=low

  * Backport to calibre8
  * Set memlock ulimit to infinity for slurmctld
  * Remove useless init scripts
  * Manually create tmpfiles in daemons postinst since debhelper
    in wheezy does not do it by itself.
  * Automatically configure PAM with libpam-slurm pkg
  * Add new -dbg packages with debug symbols
  * Add missing dep to plugins on slurm-client
  * Fix typo in -doc pkg description
  * Add patch to avoid delay on commit for PMI rank 0

 -- Rémi Palancher <remi-externe.palancher@edf.fr>  Thu, 18 Dec 2014 16:27:36 +0100

slurm-llnl (14.03.9-5) unstable; urgency=medium

  [ Roland Fehrenbacher ]
  * sacctmgr moved to the slurm-client package (Closes: #768938)

 -- Gennaro Oliva <oliva.g@na.icar.cnr.it>  Wed, 12 Nov 2014 12:07:04 +0100

slurm-llnl (14.03.9-4) unstable; urgency=medium

  * Declaring slurm-client conflict with sinfo (Closes: #768112)

 -- Gennaro Oliva <oliva.g@na.icar.cnr.it>  Thu, 06 Nov 2014 10:28:03 +0100

slurm-llnl (14.03.9-3) unstable; urgency=medium

  * Do not force slurmdbd.conf's mode to 600.

 -- Mehdi Dogguy <mehdi@debian.org>  Sat, 25 Oct 2014 01:13:56 +0200

slurm-llnl (14.03.9-2) unstable; urgency=medium

  [ Roland Fehrenbacher ]
  * Fix names of boot scripts in logrotate files
  * Ensure slurmdbd.conf has mode 600

 -- Gennaro Oliva <oliva.g@na.icar.cnr.it>  Fri, 24 Oct 2014 15:31:40 +0200

slurm-llnl (14.03.9-1) unstable; urgency=low

  [ Mehdi Dogguy ]
  * New upstream release.

  [ Gennaro Oliva ]
  * Upgraded to standard version 3.9.6
  * Updated libslurm27.symbols and libslurmdb27.symbols.
  * Fix spelling error in slurm.conf.5
    * add debian/patches/manpages
  * Added munge to slurmd and slurmctld Depends (Closes: #766160)

  [ Rémi Palancher ]
  * Enable hwloc support
    * add Build-Depends on libhwloc-dev
    * enable dh autoreconf
    * add debian/patches/honor-without-rpath-hwloc

 -- Gennaro Oliva <oliva.g@na.icar.cnr.it>  Thu, 23 Oct 2014 17:27:46 +0200

slurm-llnl (14.03.8-2) unstable; urgency=medium

  [ Mehdi Dogguy ]
  * Update Homepage field in d/control file
  * Fix watch file

  [ Rémi Palancher ]
  * Use architecture.mk for DEB_BUILD/DEB_HOST defs
  * Fix typo in default PID path in configurator

 -- Mehdi Dogguy <mehdi@debian.org>  Tue, 07 Oct 2014 21:55:59 +0200

slurm-llnl (14.03.8-1) experimental; urgency=medium

  [ Gennaro Oliva ]
  * Binary packages renaming:
    slurm-llnl -> slurm-client
    slurm-llnl-slurmd -> slurmd
    slurm-llnl-slurmctld -> slurmctld
    slurm-llnl-slurdbd -> slurmdbd
    slurm-llnl-basic-plugins -> slurm-wlm-basic-plugins
    slurm-llnl-basic-plugins-dev -> slurm-wlm-basic-plugins-dev
    slurm-llnl-sview -> sview
    slurm-llnl-doc -> slurm-wlm-doc
  * New slurm-wlm metapackage depending on slurmctld
    slurm-client and slurmd
  * New slurm-llnl and slurm-llnl-slurmdbd
    transitional dummy packages
  * README.* updated
  * Configurators, slurm-resume.sh and
    slurm-suspend.sh examples moved to the slurmctld
    package
  * init.d scripts modified to import old default and
    to avoid usless dependency on slurm-client
  * Restored lintian-overrides files to avoid
    informational ("-I") tags
  * Added slurm directories in transitional dummy
    packages to avoid installation messages warnings
    about not removing non-empty directories
  * Added slurm-llnl-slurmdbd and slurm-llnl preinst
    to remove rc?.d symlinks to the old init scripts
    and the script itself if it doesn't contain user
    changes
  * Added {slurmd,slurmctld,slurmdbd}.tmpfile to
    create /var/run/slurm-llnl when using systemd
  * Added a warning message in the slurm-llnl preinst in case of
    modified init files

  [ Rémi Palancher ]
  * New upstream release 14.03.7 (Closes: #756012)
    Maintainers patches have been ported to this new upstream version
    SONAME of shared libs in *-dev pkgs dumped from 26 to 27 with updated
    debian/*.symbols
  * Bump debhelper compat level from 7 to 9
  * Split slurm-llnl package into 3 packages: slurm-llnl{,-slurmd,-slurmtld}
    (Closes: #749945)
  * Added native systemd services files
  * Remove build-dep to libpq-dev since upstream does not support PostgreSQL
    backend anymore
  * Big cleanup in debian/rules back to something more dh standards compliant.
    This also fixes FTBFS when built twice in a row (Closes: #617697).
  * Moved examples in dedicated subdirectory
  * Adds examples for cgroup configuration in slurmd pkg
  * Remove useless file related to transient slurm-llnl-dev package
  * Use globing in libslurm-dev.manpages
  * Correct path to README in init scripts and path to example in README
  * Add patch to increase size of read buffer for sacctmgr
    + debian/patches/sacctmgr-increase-buffer
  * Enable parallel build
  * Remove all lintian overrides

  [ Mehdi Dogguy ]
  * Wrap {,Build-}Depends lines in debian/control file to increase readability.
  * Add Rémi and myself as Uploaders
  * Add Vcs-{Browser,Git} fields.
  * Import new upstream release (14.03.8)

 -- Rémi Palancher <remi@rezib.org>  Mon, 08 Sep 2014 15:00:28 +0200

slurm-llnl (2.6.7-2) unstable; urgency=medium

  [ gregor herrmann ]
  * Fix "hardcodes /usr/lib/perl5":
    - drop debian/libslurmdb-perl.dirs
    - dynamically create directories and move files in debian/rules, using the
      value of $Config{vendorarch}
    (Closes: #752814)

  [ Gennaro Oliva ]
  * Add lintian overrides for spelling-error-in-binary in the
    slurm-llnl-basic-plugins package to avoid wrong spelling error detection
  * Added dh_autoreconf (Closes: #744659)

 -- Gennaro Oliva <oliva.g@na.icar.cnr.it>  Tue, 29 Jul 2014 17:13:06 +0200

slurm-llnl (2.6.7-1) unstable; urgency=medium

  * New upstream release
  * Added lua5.1-0-dev build dependency

 -- Gennaro Oliva <oliva.g@na.icar.cnr.it>  Fri, 21 Mar 2014 16:47:16 +0100

slurm-llnl (2.6.5-1) unstable; urgency=low

  * New upstream release
  * Changed Build-Depends entry from postgresql-server-dev to libpq-dev
    (Closes: #732512) thanks to Christoph Berg and Martin Pitt
  * Sleeping one second in the postrotate section of slurm-llnl.logrotate
    (Closes: #735741) thanks to Stephane Vaillant
  * Adding optional dependency for mysql in slurm-llnl-slurmdbd.init.d
    (Closes: #735748) thanks to Stephane Vaillant

 -- Gennaro Oliva <oliva.g@na.icar.cnr.it>  Sat, 04 Jan 2014 10:43:02 +0100

slurm-llnl (2.6.4-1) unstable; urgency=low

  * New upstream release 

 -- Gennaro Oliva <oliva.g@na.icar.cnr.it>  Tue, 05 Nov 2013 12:49:24 +0100

slurm-llnl (2.5.7-1) unstable; urgency=low

  * New upstream relase
  * Add lintian overrides for shlib-with-executable-stack in the
    slurm-llnl-basic-plugins package since _block_sync_core_bitmap in
    src/plugins/select/cons_res/dist_tasks.c contains nested functions
  * Add slurm-llnl-configurator.easy.html
  * Changed homepage to http://www.schedmd.com (Closes: #703529)
  * Successfully compile under 4.8 (Closes: #701359)

 -- Gennaro Oliva <oliva.g@na.icar.cnr.it>  Sat, 08 Jun 2013 17:53:39 +0200

slurm-llnl (2.5.3-1) unstable; urgency=low

  * New upstream major release 

 -- Gennaro Oliva <oliva.g@na.icar.cnr.it>  Wed, 06 Feb 2013 16:14:10 +0100

slurm-llnl (2.4.5-1) unstable; urgency=low

  * New upstream major release 
  * Add lintian overrides for hardening-no-fortify-functions in the
    slurm-llnl-basic-plugins package

 -- Gennaro Oliva <oliva.g@na.icar.cnr.it>  Sun, 03 Feb 2013 11:53:20 +0100

slurm-llnl (2.3.4-2) unstable; urgency=low

  * Avoiding deluser to fail on purge (Closes: #667537) 
  * Hardening flags added (Closes: #663878), thanks to Simon Ruderich
    for the patch

 -- Gennaro Oliva <oliva.g@na.icar.cnr.it>  Thu, 05 Apr 2012 12:42:35 +0200

slurm-llnl (2.3.4-1) unstable; urgency=low

  * New upstream release 

 -- Gennaro Oliva <oliva.g@na.icar.cnr.it>  Tue, 20 Mar 2012 09:50:31 +0100

slurm-llnl (2.3.3-2) unstable; urgency=low

  * Changed Build-Depends entry from postgresql-server-dev-8.4 to 9.1
    (Closes: #639480)

 -- Gennaro Oliva <oliva.g@na.icar.cnr.it>  Mon, 13 Feb 2012 10:46:03 +0100

slurm-llnl (2.3.3-1) unstable; urgency=low

  * New upstream release 
  * New watch file pointing to schedmd website 

 -- Gennaro Oliva <oliva.g@na.icar.cnr.it>  Tue, 24 Jan 2012 23:02:15 +0100

slurm-llnl (2.3.2-2) unstable; urgency=low

  * Enable hardened build flags through dpkg-buildflags, thanks to
    Moritz Muehlenhoff (Closes: #656781)

 -- Gennaro Oliva <oliva.g@na.icar.cnr.it>  Sat, 21 Jan 2012 20:57:11 +0100

slurm-llnl (2.3.2-1) unstable; urgency=low

  * New upstream release
  * slurm-llnl-configurator.html updated
  * libpam-slurm packages merged to slurm-llnl source
  * libpam-slurm package new versioning following slurm-llnl

 -- Gennaro Oliva <oliva.g@na.icar.cnr.it>  Tue, 27 Dec 2011 19:27:46 +0100

slurm-llnl (2.2.7-1) unstable; urgency=low

  * New upstream release
  * Empty dependency_libs entries in .la files (Closes: #633286) 

 -- Gennaro Oliva <oliva.g@na.icar.cnr.it>  Mon, 11 Jul 2011 16:01:19 +0200

slurm-llnl (2.2.6-1) unstable; urgency=low

  * New upstream release

 -- Gennaro Oliva <oliva.g@na.icar.cnr.it>  Fri, 10 Jun 2011 13:10:13 +0200

slurm-llnl (2.2.5-1) unstable; urgency=low

  * New upstream release 

 -- Gennaro Oliva <oliva.g@na.icar.cnr.it>  Fri, 06 May 2011 10:48:55 +0200

slurm-llnl (2.2.4-1) unstable; urgency=low

  * New upstream releases 
  * Cleaning spare file and directories, not belonging to the sources
    generated by the building process and not removed by distclean.
    Added debian/clean with spare files and rm -rf inside debian/rules
    for directories.
  * Added new packages libslurm-perl, libslurmdb-perl, slurm-llnl-torque
    (Closes: #575822) thanks to Julien Blache

 -- Gennaro Oliva <oliva.g@na.icar.cnr.it>  Fri, 08 Apr 2011 11:21:17 +0200

slurm-llnl (2.2.3-1) unstable; urgency=low

  * New upstream release
  * Patches renamed to represent their purposes 
  * libslurm22.symbol updated

 -- Gennaro Oliva <oliva.g@na.icar.cnr.it>  Thu, 03 Mar 2011 10:20:43 +0100

slurm-llnl (2.2.1-1) unstable; urgency=low

  * New upstream release 

 -- Gennaro Oliva <oliva.g@na.icar.cnr.it>  Fri, 28 Jan 2011 11:13:19 +0100

slurm-llnl (2.2.0-1) unstable; urgency=low

  * New upstream major release 
  * libsurm22{,-dev} replace libsurm21{,-dev}
  * New libsurmdb22{,-dev} package

 -- Gennaro Oliva <oliva.g@na.icar.cnr.it>  Wed, 12 Jan 2011 13:25:42 +0100

slurm-llnl (2.1.16-2) unstable; urgency=low

  * Making slurm-llnl{,-slurmdbd} postrm scripts independent by ucf
    (Closes: #604207)

 -- Gennaro Oliva <oliva.g@na.icar.cnr.it>  Sun, 05 Dec 2010 16:04:09 +0100

slurm-llnl (2.1.16-1) unstable; urgency=low

  * New upstream release 

 -- Gennaro Oliva <oliva.g@na.icar.cnr.it>  Wed, 01 Dec 2010 17:25:51 +0100

slurm-llnl (2.1.15-3) unstable; urgency=low

  * Make slurm-llnl-slurmdbd package depend on ucf (Closes: #604207) 

 -- Gennaro Oliva <oliva.g@na.icar.cnr.it>  Sun, 21 Nov 2010 21:12:24 +0100

slurm-llnl (2.1.15-2) unstable; urgency=low

  * Properly set LD_LIBRARY_PATH in slurm and slurmdbd init scripts
    FIX CVE-2010-3380 (Closes: #602340)

 -- Gennaro Oliva <oliva.g@na.icar.cnr.it>  Thu, 04 Nov 2010 12:36:33 +0100

slurm-llnl (2.1.15-1) unstable; urgency=low

  * New upstream release 

 -- Gennaro Oliva <oliva.g@na.icar.cnr.it>  Sat, 16 Oct 2010 22:52:17 +0200

slurm-llnl (2.1.14-1) unstable; urgency=low

  * New upstream release 

 -- Gennaro Oliva <oliva.g@na.icar.cnr.it>  Fri, 03 Sep 2010 18:03:29 +0200

slurm-llnl (2.1.11-1) unstable; urgency=low

  * New upstream release 

 -- Gennaro Oliva <oliva.g@na.icar.cnr.it>  Wed, 04 Aug 2010 16:10:05 +0200

slurm-llnl (2.1.10-1) unstable; urgency=low

  * New upstream release
  * Setting /usr/bin/mail as default mailer (Closes: #588862) 

 -- Gennaro Oliva <oliva.g@na.icar.cnr.it>  Sat, 17 Jul 2010 10:02:48 +0200

slurm-llnl (2.1.9-1) unstable; urgency=low

  * New upstream release 

 -- Gennaro Oliva <oliva.g@na.icar.cnr.it>  Sat, 12 Jun 2010 05:53:11 +0200

slurm-llnl (2.1.8-1) unstable; urgency=low

  * New upstream release 
  * Removed logrotate filename wildcards to avoid conflicts between the 
    slurm-llnl and the slurm-llnl-slurmdbd packages (Closes: #580010) 
  * Switch to dpkg-source 3.0 (quilt) format

 -- Gennaro Oliva <oliva.g@na.icar.cnr.it>  Fri, 21 May 2010 16:39:37 +0200

slurm-llnl (2.1.7-1) unstable; urgency=low

  * New upstream release 

 -- Gennaro Oliva <oliva.g@na.icar.cnr.it>  Fri, 16 Apr 2010 22:15:07 +0200

slurm-llnl (2.1.6-1) unstable; urgency=low

  * New upstream release 

 -- Gennaro Oliva <oliva.g@na.icar.cnr.it>  Mon, 29 Mar 2010 18:57:03 +0200

slurm-llnl (2.1.5-1) unstable; urgency=low

  * New upstream release
  * Added support for pam (Closes: #573461) 

 -- Gennaro Oliva <oliva.g@na.icar.cnr.it>  Thu, 25 Mar 2010 16:34:15 +0100

slurm-llnl (2.1.4-1) unstable; urgency=low

  * New upstream release 

 -- Gennaro Oliva <oliva.g@na.icar.cnr.it>  Tue, 02 Mar 2010 23:58:44 +0100

slurm-llnl (2.1.2-1) unstable; urgency=low

  * New upstream release 
  * Added munge dependence for slurm-llnl-slurmdbd (Closes: #567013)

 -- Gennaro Oliva <oliva.g@na.icar.cnr.it>  Sun, 14 Feb 2010 20:21:29 +0100

slurm-llnl (2.1.1-2) unstable; urgency=low

  * slurm-llnl-slurmdbd postinst script doesn't change /var/run/slurm-llnl
    owner anymore (Closes: #566572)

 -- Gennaro Oliva <oliva.g@na.icar.cnr.it>  Mon, 25 Jan 2010 00:14:06 +0100

slurm-llnl (2.1.1-1) unstable; urgency=low

  * New upstream release (Closes: #565454)

 -- Gennaro Oliva <oliva.g@na.icar.cnr.it>  Thu, 21 Jan 2010 23:01:37 +0100

slurm-llnl (2.1.0-1) unstable; urgency=low

  * New upstream release 

 -- Gennaro Oliva <oliva.g@na.icar.cnr.it>  Tue, 12 Jan 2010 11:32:17 +0100

slurm-llnl (2.0.9-1) unstable; urgency=low

  * New upstream release

 -- Gennaro Oliva <oliva.g@na.icar.cnr.it>  Mon, 14 Dec 2009 11:04:53 +0100

slurm-llnl (2.0.7-2) unstable; urgency=low

  * Fixed getline definition to build on AMD (Closes: #552836)
  * Changing dependency from version 8.3 to 8.4 of postgreSQL (Closes: #559605)
  * Fixing various typos

 -- Gennaro Oliva <oliva.g@na.icar.cnr.it>  Sat, 05 Dec 2009 23:28:51 +0100

slurm-llnl (2.0.7-1) unstable; urgency=low

  * New upstream release announced together with 2.0.6

 -- Gennaro Oliva <oliva.g@na.icar.cnr.it>  Sun, 18 Oct 2009 18:53:06 +0200

slurm-llnl (2.0.5-1) unstable; urgency=low

  * New upstream release 
  * Changed dependecy from lib-mysqlclient15 to lib-mysqlclient 
  * Added Default-Start for runlevel 2 and 4 and $remote_fs requirement in
    init.d scripts (Closes: #541252)
  * Postinst checks for wrong runlevels 2 and 4 links
  * Upgraded to standard version 3.8.3
  * Add lintian overrides for missing slurm-llnl-configurator.html in doc
    base registration
  * modified postrm scripts to ignore pkill return value in order to avoid
    postrm failure when no slurm process is running
  * Checking for slurmctld.pid before cancelling running and pending
    jobs during package removal 

 -- Gennaro Oliva <oliva.g@na.icar.cnr.it>  Thu, 24 Sep 2009 23:28:15 +0200

slurm-llnl (2.0.4-1) unstable; urgency=low

  * New upstream release
  * Removed gettext bashism in init.d scripts (Closes: #530993, #530994)
  * init.d script modified to check that a daemon is not running before
    a call with the stop argument is completed

 -- Gennaro Oliva <oliva.g@na.icar.cnr.it>  Thu, 16 Jul 2009 11:05:21 +0200

slurm-llnl (2.0.2-1) unstable; urgency=low

  * New upstream release 
  * New slurm-llnl-configurator.html
  * init.d script key check modified
  * init.d scripts create run-time variable data directories (/var/run)
  * slurm-llnl.init.d checks if StateSaveLocation SlurmdSpoolDir are
    under /var/run and link them to the actual location under /var/lib
  * postinst script remove StateSaveLocation and SlurmdSpoolDir content if
    upgrading from version 1 to start daemons in a clean state
  * Removed comments from the slurm.conf.simple file
  * Instruction for using openssl cryptography, not used by default anymore,
    moved to README.cryptotype-openssl
  * slurm-llnl.prerm added to cancel running and pending jobs when
    removing the package

 -- Gennaro Oliva <oliva.g@na.icar.cnr.it>  Fri, 26 Jun 2009 08:29:16 +0200

slurm-llnl (1.3.15-1) unstable; urgency=high

  * New slurm-llnl-basic-plugins{,-dev} descriptions (Closes: #512059)
  * New libpmi-dev description
  * Compat version upgraded to 7
  * Standard version upgraded to 3.8.1
  * Creating /var/run SLURM directories at boot rather than at
    installation time 

 -- Gennaro Oliva <oliva.g@na.icar.cnr.it>  Thu, 16 Apr 2009 20:09:37 +0200

slurm-llnl (1.3.13-1) unstable; urgency=low

  * New upstream release (Closes: #511511)

 -- Gennaro Oliva <oliva.g@na.icar.cnr.it>  Wed, 14 Jan 2009 09:25:10 +0100

slurm-llnl (1.3.12-1) unstable; urgency=low

  * New upstream release 

 -- Gennaro Oliva <oliva.g@na.icar.cnr.it>  Thu, 08 Jan 2009 10:41:16 +0100

slurm-llnl (1.3.11-1) unstable; urgency=low

  * New upstream release 

 -- Gennaro Oliva <oliva.g@na.icar.cnr.it>  Wed, 03 Dec 2008 11:56:28 +0100

slurm-llnl (1.3.10-1) unstable; urgency=low

  * New upstream release 
  * Modified manual pages: sacctmgr.1

 -- Gennaro Oliva <oliva.g@na.icar.cnr.it>  Wed, 05 Nov 2008 11:07:01 +0100

slurm-llnl (1.3.9-1) unstable; urgency=low

  * New upstream release
  * New watch file with generic versioning
  * Modified manual pages: sacctmgr.1, sacct.1, sinfo.1,
    slurm_free_job_info_msg.3 and slurm_slurmd_status.3
  * Deleted empty manual page slurm_trigger.3 and its symbolic links:
    slurm_{clear,free,get,set}_trigger.3

 -- Gennaro Oliva <oliva.g@na.icar.cnr.it>  Wed, 15 Oct 2008 14:49:27 +0200

slurm-llnl (1.3.8-1) unstable; urgency=low

  * New upstream release

 -- Gennaro Oliva <oliva.g@na.icar.cnr.it>  Thu, 04 Sep 2008 00:40:20 +0200

slurm-llnl (1.3.7-1) unstable; urgency=low

  * New upstream release
  * New watch file for new naming convention of development snapshots
  * Added libpmi0 and libslurm13 symbols files

 -- Gennaro Oliva <oliva.g@na.icar.cnr.it>  Fri, 29 Aug 2008 01:07:14 +0200

slurm-llnl (1.3.6-1) unstable; urgency=low

  * New upstream release 

 -- Gennaro Oliva <oliva.g@na.icar.cnr.it>  Thu, 24 Jul 2008 16:29:28 +0200

slurm-llnl (1.3.5-1) unstable; urgency=low

  * New upstream release
  * Changed watch file to avoid development snapshot download

 -- Gennaro Oliva <oliva.g@na.icar.cnr.it>  Tue, 15 Jul 2008 14:31:36 +0200

slurm-llnl (1.3.4-1) unstable; urgency=low

  * New upstream release
  * Upgraded to standards version 3.8.0
  * Homepage field added to the control file

 -- Gennaro Oliva <oliva.g@na.icar.cnr.it>  Tue, 24 Jun 2008 11:13:22 +0200

slurm-llnl (1.3.3-1) unstable; urgency=low

  * New upstream release
  * Removed patches to src/slurmctd/controller.c src/slurmdbd/slurmdbd.c
    doc/man/man1/sacctmgr.1 included to upstream
  * Edited watch file to seek for 1.3 releases
  * doc/man/man1/salloc.1 doc/man/man1/sbatch.1 doc/man/man5/slurm.conf.5
    patched to improve formatting and avoid manual warnings 

 -- Gennaro Oliva <oliva.g@na.icar.cnr.it>  Fri, 30 May 2008 13:11:30 +0200

slurm-llnl (1.3.2-1) unstable; urgency=low

  * New upstream major release.
  * New slurmdbd package.
  * init.d script modified to check if configuration file is for version 1.2
  * Installation script renamed to slurm-llnl.{pre,post}{inst,rm}
  * Sample slurm-resume.sh script to use with ResumeProgram
  * Sample slurm-suspend.sh script to use with SuspendProgram
  * New sample configuration file updated to version 1.3
  * New html automatic configuration tool updated to version 1.3
  * New build dependency for postgres and mysql development files
  * Added log files to be stored in /var/log/slurm-llnl 
  * Added logrotate for log files
  * Added patch to slurmctld in order to correctly support SIGHUP
  * Added patch to slurmdbd in order to correctly support SIGHUP
  * slurm-llnl.init.d modified in order to use the correct pidfile
  * slurm-llnl.init.d check openssl vulnerabilty
  * slurm-llnl.init.d check for key only on the controller and for cert on all
    the slurmd nodes only if cryptotype is openssl
  * slurm-llnl.init.d seek for key and cert in the location specified in the
    configuration file (not necessarly in /etc/slurm-llnl)
  * Added patch to sacctmgr.1 manual page to correct hyphens where
    minus signs were intended
  * Removed bashism from installation and init.d scripts

 -- Gennaro Oliva <oliva.g@na.icar.cnr.it>  Wed, 28 May 2008 10:49:49 +0200

slurm-llnl (1.3.0-1) unstable; urgency=low

  * New upstream release

 -- Gennaro Oliva <oliva.g@na.icar.cnr.it>  Mon, 31 Mar 2008 00:18:47 +0200

slurm-llnl (1.2.25-1) unstable; urgency=low

  * New upstream release 

 -- Gennaro Oliva <oliva.g@na.icar.cnr.it>  Fri, 21 Mar 2008 09:05:53 +0100

slurm-llnl (1.2.24-1) unstable; urgency=low

  * New upstream release

 -- Gennaro Oliva <oliva.g@na.icar.cnr.it>  Fri, 07 Mar 2008 15:41:43 +0100

slurm-llnl (1.2.23-1) unstable; urgency=low

  * New upstream release

 -- Gennaro Oliva <oliva.g@na.icar.cnr.it>  Sun, 17 Feb 2008 12:41:13 +0100

slurm-llnl (1.2.22-1) unstable; urgency=low

  * New Upstream Release
  * Modified watch file to search for updated 1.2.X version

 -- Gennaro Oliva <oliva.g@na.icar.cnr.it>  Fri, 01 Feb 2008 15:59:18 +0100

slurm-llnl (1.2.21-1) unstable; urgency=low

  * New upstream release
  * Added support for uscan (Closes: #454317) thanks to Manuel Prinz
  * Solve preinst failure when upgrading and the user slurm does not
    exist (Closes: #459618) thanks to Manuel Prinz

 -- Gennaro Oliva <oliva.g@na.icar.cnr.it>  Mon, 14 Jan 2008 15:06:12 +0100

slurm-llnl (1.2.20-1) unstable; urgency=low

  * New Upstream Release 

 -- Gennaro Oliva <oliva.g@na.icar.cnr.it>  Tue, 04 Dec 2007 15:38:55 +0100

slurm-llnl (1.2.19-1) unstable; urgency=low

  * New upstream available 

 -- Gennaro Oliva <oliva.g@na.icar.cnr.it>  Fri, 02 Nov 2007 12:31:16 +0100

slurm-llnl (1.2.18-1) unstable; urgency=low

  * New upstream version
  * Removed useless libglade2-dev, libgtk2.0-dev dependencies for the
    sview package

 -- Gennaro Oliva <oliva.g@na.icar.cnr.it>  Thu, 11 Oct 2007 12:06:47 +0200

slurm-llnl (1.2.17-1) unstable; urgency=low

  * New upstream release, 1.2.16 is missing because I was waiting for
    a uid in the range 60000-64999 to be assigned to the slurm user
  * Using fixed uid 64030 for the slurm user

 -- Gennaro Oliva <oliva.g@na.icar.cnr.it>  Fri, 28 Sep 2007 16:42:14 +0200

slurm-llnl (1.2.15-2) unstable; urgency=low

  * Added slurm-llnl dependency for sview to solve old packages
    installation conflict and avoid problems if configuration is missing

 -- Gennaro Oliva <oliva.g@na.icar.cnr.it>  Wed, 12 Sep 2007 14:41:26 +0200

slurm-llnl (1.2.15-1) unstable; urgency=low

  * New upstream release
  * sview moved to a separate package (slurm-llnl-sview) to avoid gtk
    dependency for slurm-llnl package

 -- Gennaro Oliva <oliva.g@na.icar.cnr.it>  Sat, 01 Sep 2007 02:10:40 +0200

slurm-llnl (1.2.14-1) unstable; urgency=low

  * New upstream available, 13 and 12 are missing because I was on
    vacation
  * Fixed debian/control packages Sections (Closes: #438906) thanks to
    Manuel Prinz
  * Fixed debian/control plugins plugins-dev packages descriptions
    (Closes: #435133) thanks to Anton Blanchard

 -- Gennaro Oliva <oliva.g@na.icar.cnr.it>  Thu, 23 Aug 2007 21:34:14 +0200

slurm-llnl (1.2.11-1) unstable; urgency=low

  * debian/copyright edited by Dirk 

 -- Gennaro Oliva <oliva.g@na.icar.cnr.it>  Fri, 20 Jul 2007 21:39:40 +0200

slurm-llnl (1.2.11~20070720-1) unstable; urgency=low

  * Added OpenSSL exception to debian/copyright

 -- Gennaro Oliva <oliva.g@na.icar.cnr.it>  Fri, 20 Jul 2007 16:09:20 +0200

slurm-llnl (1.2.11~20070713-1) unstable; urgency=low

  * New upstream release 

 -- Gennaro Oliva <oliva.g@na.icar.cnr.it>  Fri, 13 Jul 2007 21:17:05 +0200

slurm-llnl (1.2.9-20070617) unstable; urgency=low

  * Switch to the slurm-llnl namespace with sysconfdir /etc/slurm-llnl and
    localstatedir /var/run/slurm-llnl
  * Consequent modification of postinst, postrm, slurm-llnl.dirs,
    slurm-llnl-configurator.html
  * Removed service stop in the preinst upgrade case to avoid the double
    stop
  * Naive sample configuration with two hosts among the examples

 -- Gennaro Oliva <oliva.g@na.icar.cnr.it>  Sun, 17 Jun 2007 10:41:48 +0200

slurm-llnl (1.2.9-20070610) unstable; urgency=low

  * New upstream version availabe
  * Lintian warning manpage-has-errors-from-man for srun.1 and spank.8 has
    been removed

 -- Gennaro Oliva <oliva.g@na.icar.cnr.it>  Sun, 10 Jun 2007 01:17:37 +0200

slurm-llnl (1.2.7-20070606) unstable; urgency=low

  * Added "sleep 1" between start and stop to make init.d script restart work 
  * New copyright file with full listing of authors, copyrights and licenses

 -- Gennaro Oliva <oliva.g@na.icar.cnr.it>  Wed, 06 Jun 2007 00:20:26 +0200

slurm-llnl (1.2.7-20070520) unstable; urgency=low

  * New upstream release available
  * Debconf configuration removed
  * LSB functions for the init script
  * Init script checks configuration and point to README.Debian
  * slurm-llnl-configurator.html created from configurator.html
  * old fsf address fixed
  * preinst upgrade adduser (for people upgrading from old version)

 -- Gennaro Oliva <oliva.g@na.icar.cnr.it>  Thu, 24 May 2007 23:15:03 +0200

slurm-llnl (1.1.20-1) unstable; urgency=low

  * New upstream version available
  * Built on munge not using opessl 
  * Using 1.1.13-1 sample configuration file beacuse new upstream config
    file is not well commented

 -- Gennaro Oliva <oliva.g@na.icar.cnr.it>  Tue, 28 Nov 2006 09:00:31 +0100

slurm-llnl (1.1.13-1) unstable; urgency=low

  * New upstream version available

 -- Gennaro Oliva <oliva.g@na.icar.cnr.it>  Sun,  1 Oct 2006 22:49:47 +0200

slurm-llnl (1.1.10-1) unstable; urgency=low

  * New upstream version available

 -- Gennaro Oliva <oliva.g@na.icar.cnr.it>  Sat,  2 Sep 2006 15:30:43 +0200

slurm-llnl (1.1.4-1) unstable; urgency=low

  * New upstream version available

 -- Gennaro Oliva <oliva.g@na.icar.cnr.it>  Mon, 17 Jul 2006 17:59:00 +0200

slurm-llnl (1.1.3-1) unstable; urgency=low

  * New upstream version available
  * Removed bluegene binaries

 -- Gennaro Oliva <oliva.g@na.icar.cnr.it>  Wed, 12 Jul 2006 17:18:57 +0200

slurm-llnl (1.1.1-1) unstable; urgency=low

  * New upstream version available
  * Debconf script for installation
  * Fixed Build-Dependencies with curses

 -- Gennaro Oliva <oliva.g@na.icar.cnr.it>  Tue, 11 Jul 2006 22:29:25 +0200

slurm-llnl (1.0.1-1) unstable; urgency=low

  * Initial release Closes: #351688

 -- Gennaro Oliva <oliva.g@na.icar.cnr.it>  Tue,  2 May 2006 01:10:43 +0200<|MERGE_RESOLUTION|>--- conflicted
+++ resolved
@@ -1,19 +1,3 @@
-<<<<<<< HEAD
-slurm-wlm (20.02.6-2sci9u2) scibian9; urgency=medium
-
-  * Update Vcs URL following rename
-  * Add patch to enforce cred cache clearing
-
- -- Rémi Palancher <remi-externe.palancher@edf.fr>  Tue, 23 Feb 2021 12:30:08 +0100
-
-slurm-wlm (20.02.6-2sci9u1) scibian9; urgency=medium
-
-  * Backport to scibian9
-  * Update patch NHC before slurmd registering to apply on new upstream release
-  * Remove add-missing-locks-slurmd-creds patch applied in new upstream release
-
- -- Rémi Palancher <remi-externe.palancher@edf.fr>  Tue, 15 Dec 2020 10:23:53 +0100
-=======
 slurm-wlm (20.11.5-1) unstable; urgency=medium
 
   * New upstream release
@@ -60,7 +44,21 @@
   * Fix packages descriptions
 
  -- Gennaro Oliva <oliva.g@na.icar.cnr.it>  Sun, 24 Jan 2021 18:29:47 +0100
->>>>>>> 96efd4e2
+
+slurm-wlm (20.02.6-2sci9u2) scibian9; urgency=medium
+
+  * Update Vcs URL following rename
+  * Add patch to enforce cred cache clearing
+
+ -- Rémi Palancher <remi-externe.palancher@edf.fr>  Tue, 23 Feb 2021 12:30:08 +0100
+
+slurm-wlm (20.02.6-2sci9u1) scibian9; urgency=medium
+
+  * Backport to scibian9
+  * Update patch NHC before slurmd registering to apply on new upstream release
+  * Remove add-missing-locks-slurmd-creds patch applied in new upstream release
+
+ -- Rémi Palancher <remi-externe.palancher@edf.fr>  Tue, 15 Dec 2020 10:23:53 +0100
 
 slurm-wlm (20.02.6-2) unstable; urgency=medium
 
