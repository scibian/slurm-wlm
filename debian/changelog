<<<<<<< HEAD
slurm-wlm (22.05.8-3sci11u1) scibian11; urgency=medium

  * drop down support of ROCm System Management
  * Update wait health check patch for slurm 22.05.8
  * Update PMIx v3 dlopen path for slurm 22.05.8

 -- Kwame Amedodji <kwame-externe.amedodji@edf.fr>  Thu, 06 Apr 2023 09:05:54 +0200
=======
slurm-wlm (23.02.6-1) unstable; urgency=medium

  * New upstream release fixes CVE-2023-41914

 -- Gennaro Oliva <oliva@debian.org>  Thu, 12 Oct 2023 18:45:16 +0200

slurm-wlm (23.02.5-1) unstable; urgency=medium

  [ Gennaro Oliva ]
  * New upstream release
  * Refresh patches

  [ Tobias Pape ]
  * Add pam-configs for the pam packages

 -- Gennaro Oliva <oliva@debian.org>  Sun, 01 Oct 2023 23:41:22 +0200

slurm-wlm (23.02.3-2) unstable; urgency=medium

  * Fix d/not-installed (Closes: #1040129)

 -- Gennaro Oliva <oliva.g@na.icar.cnr.it>  Sun, 02 Jul 2023 22:55:27 +0200

slurm-wlm (23.02.3-1) unstable; urgency=medium

  * New upstream major release (Closes: #1036109)
  * Remove default cgroup basedir patch now handled upstream
  * Refresh patches
  * Bump libslurm to soname 39
  * Update configurators
  * Update d/copyright
  * Clean lintian warning for plugins packages
  * Add libpam dev packages
  * Add scrun and scrontab commands
  * Add configuration manpages
  * Update fix-spelling-error patch
  * Bump debhelper compatibility level to 13
  * Add kafka plugin
  * Add debug packages for emulators

 -- Gennaro Oliva <oliva.g@na.icar.cnr.it>  Sun, 25 Jun 2023 17:56:03 +0200

slurm-wlm (22.05.8-4) unstable; urgency=medium

  * Fix Breaks/Replaces dependencies (Closes: #1034950,
    #1034955, #1034978, #1034987, #1034992)
  * Restore plugstack.conf (Closes: #1035562)

 -- Gennaro Oliva <oliva.g@na.icar.cnr.it>  Wed, 10 May 2023 00:14:41 +0200
>>>>>>> 78b6fb3d

slurm-wlm (22.05.8-3) unstable; urgency=medium

  * Source only upload for testing

 -- Gennaro Oliva <oliva.g@na.icar.cnr.it>  Wed, 08 Feb 2023 07:50:18 +0100

slurm-wlm (22.05.8-2) unstable; urgency=medium

  * Fix pmix package for non amd64 architectures
  * Add rsmi plugin
  * Force nvml configuration

 -- Gennaro Oliva <oliva.g@na.icar.cnr.it>  Sun, 05 Feb 2023 11:12:16 +0100

slurm-wlm (22.05.8-1) unstable; urgency=medium

  * New upstream release
  * Remove obsolete lsb-base dependency
  * Use generic libncurses-dev dependency
  * Restore pmix support

 -- Gennaro Oliva <oliva.g@na.icar.cnr.it>  Tue, 31 Jan 2023 22:12:49 +0100

slurm-wlm (22.05.7-2) unstable; urgency=medium

  * Source only upload for testing

 -- Gennaro Oliva <oliva.g@na.icar.cnr.it>  Wed, 25 Jan 2023 22:30:47 +0100

slurm-wlm (22.05.7-1) experimental; urgency=medium

  [ Gennaro Oliva ]
  * New upstream major release
  * Bump standard version to 4.6.1 (no changes)
  * Remove hdf5 v18 api patch fixed upstream
  * Refresh patches
  * Update configurators
  * Update d/copyright
  * Add libdbus-1-dev dep for cgroup v2 plugin
  * Bump libslurm to soname 38
  * Create MySQL plugin packages
  * Create free plugin metapackage
  * Bump standard version to 4.6.2 (no changes)
  * Add patch to set the default cgroup basedir

  [ Tobias Pape ]
  * Create ipmi plugin packages
  * Create hdf5 plugin packages
  * Create influxdb plugin packages
  * Create rrd plugin packages
  * Create elasticsearch plugin packages
  * Create jwt plugin packages

  [ Tim Wickberg ]
  * Update slurm description

 -- Gennaro Oliva <oliva.g@na.icar.cnr.it>  Thu, 12 Jan 2023 01:20:28 +0100

slurm-wlm (21.08.8.2-1.1) unstable; urgency=medium

  * Non-maintainer upload
  * tests: increase number of attempts in sbatch (Closes: #1014506)

 -- Paul Gevers <elbrus@debian.org>  Thu, 10 Nov 2022 13:28:47 +0100

slurm-wlm (21.08.8.2-1sci9u2) scibian9; urgency=medium

  * Revert back support of slurmrestd

 -- KWAME AMEDODJI <kwame-externe.amedodji@edf.fr>  Wed, 29 Jun 2022 10:30:40 +0200

slurm-wlm (21.08.8.2-1sci9u1) scibian9; urgency=medium

  * Import Upstream release fixes CVE-2022-29500,
     CVE-2022-29501 and CVE-2022-29502
     (Closes: #1010632, #1010633, #1010634)
  * Update libslurm symbols file

 -- Thierno BALDE <thierno.balde@edf.fr>  Wed, 08 Jun 2022 14:51:57 +0200

slurm-wlm (21.08.7-1sci9u1) scibian9; urgency=medium

  * Backport to scibian9
  * Update wait health check patch for slurm 21.08.7

 -- Kwame Amedodji <kwame-externe.amedodji@edf.fr>  Wed, 04 May 2022 13:03:06 +0200

slurm-wlm (21.08.8.2-1) unstable; urgency=medium

  * New upstream release fixes CVE-2022-29500,
    CVE-2022-29501 and CVE-2022-29502
    (Closes: #1010632, #1010633, #1010634)
  * Update libslurm symbols file

 -- Gennaro Oliva <oliva.g@na.icar.cnr.it>  Fri, 06 May 2022 21:14:09 +0200

slurm-wlm (21.08.7-1) unstable; urgency=medium

  * New upstream release

 -- Gennaro Oliva <oliva.g@na.icar.cnr.it>  Thu, 21 Apr 2022 21:51:00 +0200

slurm-wlm (21.08.4-1sci9u2) scibian9; urgency=medium

  * Remove generated debian/files
  * Restore pmix support
  * Restore debian + scibian patches
  * Backport manpage/typos patch to 21.08.4
  * Update PMIx v3 dlopen patch for slurm 21.08
  * Update wait health check patch for slurm 21.08
  * Install new slurm_version.h in libslurm-dev

 -- Rémi Palancher <remi-externe.palancher@edf.fr>  Tue, 01 Feb 2022 11:06:47 +0100

slurm-wlm (21.08.4-1sci9u1) scibian9; urgency=medium

  * Backport to scibian9

 -- Kwame Amedodji <kwame-externe.amedodji@edf.fr>  Tue, 25 Jan 2022 15:58:00 +0100

slurm-wlm (21.08.6-1) unstable; urgency=medium

  * New upstream release
  * Remove fix-typos patch included upstream

 -- Gennaro Oliva <oliva.g@na.icar.cnr.it>  Tue, 22 Mar 2022 21:59:40 +0100

slurm-wlm (21.08.5-2) unstable; urgency=medium

  * Add slurm_version.h to libslurm-dev (Closes: #1004409)
  * Add retry-getaddrinfo patch (Closes: #984928)
  * Update service files

 -- Gennaro Oliva <oliva.g@na.icar.cnr.it>  Fri, 28 Jan 2022 23:36:39 +0100

slurm-wlm (21.08.5-1sci9u2) scibian9; urgency=medium

  * Remove slurmrestd binary package dependencies

 -- Kwame Amedodji <kwame-externe.amedodji@edf.fr>  Mon, 24 Jan 2022 22:27:09 +0100

slurm-wlm (21.08.5-1sci9u1) scibian9; urgency=medium

  * Backport to scibian9
  * Remove no more need health_check_interval patch
  * Remove pmix support as per uptream do!

 -- Kwame Amedodji <kwame-externe.amedodji@edf.fr>  Mon, 24 Jan 2022 21:49:12 +0100

slurm-wlm (21.08.5-1) unstable; urgency=medium

  * New upstream major release
  * Refresh patches and drop changes included upstream
  * Bump libslurm to soname 37
  * Update d/copyright
  * Remove man3 section dropped upstream
  * Remove pmix support
  * Remove defaults and old parameters in tests configuration files
  * Explicitly use the 1.8 HDF5 API
  * Update configurators
  * Update simple and cgroup example
  * Add slurm.conf with cgroup example
  * Change AccountingStoreJobComment into AccountingStoreFlags in
    slurm-wlm-basic-plugins postinst
  * Add example files to slurmctld, slurmd, slurm-client and slurmdbd
  * Add bash completion
  * Bump standard version to 4.6.0 (no changes)

 -- Gennaro Oliva <oliva.g@na.icar.cnr.it>  Thu, 13 Jan 2022 16:30:47 +0100

slurm-wlm (20.11.8-1sci9u1) scibian9; urgency=medium

  * Backport to scibian9

 -- Rémi Palancher <remi-externe.palancher@edf.fr>  Wed, 01 Sep 2021 09:49:25 +0200

slurm-wlm (20.11.8-1) unstable; urgency=medium

  * New upstream release

 -- Gennaro Oliva <oliva.g@na.icar.cnr.it>  Mon, 23 Aug 2021 15:53:23 +0200

slurm-wlm (20.11.7-1) unstable; urgency=medium

  * New upstream release fixes CVE-2021-31215 (Closes: #988439)
  * Add typo patch for acct_gather.conf man page
  * Update miscellanea manpage patch

 -- Gennaro Oliva <oliva.g@na.icar.cnr.it>  Tue, 15 Jun 2021 17:49:41 +0200

slurm-wlm (20.11.5-1sci9u1) scibian9; urgency=medium

  * Import Upstream version 20.11.5
  * Update Scibian patches to apply on new release
  * Remove slurmrestd binary package
  * Update health check patch after upstream cleanup

 -- Rémi Palancher <remi-externe.palancher@edf.fr>  Tue, 13 Apr 2021 10:40:09 +0200

slurm-wlm (20.11.5-1) unstable; urgency=medium

  * New upstream release
  * Update libslurm36 symbols file
  * Refresh mail-path patch
  * Add more calls to sleep trying to fix #985725

 -- Gennaro Oliva <oliva.g@na.icar.cnr.it>  Mon, 05 Apr 2021 01:18:48 +0200

slurm-wlm (20.11.4-1) unstable; urgency=medium

  * New upstream release
  * Refresh patches

 -- Gennaro Oliva <oliva.g@na.icar.cnr.it>  Fri, 19 Feb 2021 11:13:22 +0100

slurm-wlm (20.11.3-3) unstable; urgency=medium

  * Pass SUCMD and SLEEP_CMD to configure (Closes: #977319)

 -- Gennaro Oliva <oliva.g@na.icar.cnr.it>  Wed, 17 Feb 2021 21:24:19 +0100

slurm-wlm (20.11.3-2) unstable; urgency=medium

  * Source only upload for migration to testing
  * Modify slurmrestd EnvironmentFile location
  * Add lintian overrides for slurmrestd

 -- Gennaro Oliva <oliva.g@na.icar.cnr.it>  Thu, 28 Jan 2021 03:05:28 +0100

slurm-wlm (20.11.3-1) unstable; urgency=medium

  * New upstream release
  * Remove typos patches
  * Refresh patches
  * Bump libslurm to soname 36
  * Remove unused overrides
  * Update d/copyright
  * Fix typos
  * Add patch to compile against pmix v4
  * Fix sacct test failure
  * Add slurmrestd package
  * Update configurators
  * Fix packages descriptions

 -- Gennaro Oliva <oliva.g@na.icar.cnr.it>  Sun, 24 Jan 2021 18:29:47 +0100

slurm-wlm (20.02.6-2sci9u2) scibian9; urgency=medium

  * Update Vcs URL following rename
  * Add patch to enforce cred cache clearing

 -- Rémi Palancher <remi-externe.palancher@edf.fr>  Tue, 23 Feb 2021 12:30:08 +0100

slurm-wlm (20.02.6-2sci9u1) scibian9; urgency=medium

  * Backport to scibian9
  * Update patch NHC before slurmd registering to apply on new upstream release
  * Remove add-missing-locks-slurmd-creds patch applied in new upstream release

 -- Rémi Palancher <remi-externe.palancher@edf.fr>  Tue, 15 Dec 2020 10:23:53 +0100

slurm-wlm (20.02.6-2) unstable; urgency=medium

  * Fix pmix support (Closes: #954272)
  * Fix srun autopkgtest
  * Tweak slurm.conf for autopkgtest
  * Add mpi autopkgtest
  * Bump standard version to 4.5.1 (no changes)

 -- Gennaro Oliva <oliva.g@na.icar.cnr.it>  Wed, 02 Dec 2020 01:13:08 +0100

slurm-wlm (20.02.6-1) unstable; urgency=medium

  * New upstream release (Closes: #974721, #974722)
  * Refresh miscellanea-manpages and mail-path patches
  * Remove use-python3 patch included upstream
  * Remove smap command
  * Remove cray.conf.5 man page
  * Bump libslurm to soname 35
  * Update configurators
  * Fix the slurmdbd example file (Closes: #949734)
  * Remove llnl from the source package name and from the
    configuration, lib and log directory names
  * Remove PM Green patch: bug fixed upstream
  * Update d/copyright
  * Update libslurm35.symbols

 -- Gennaro Oliva <oliva.g@na.icar.cnr.it>  Tue, 17 Nov 2020 00:11:42 +0100

slurm-llnl (19.05.8-0sci9u1) scibian9; urgency=medium

  * New upstream version 19.05.8
  * 2 patches to fix creds handling for requeued jobs

 -- Rémi Palancher <remi-externe.palancher@edf.fr>  Fri, 04 Dec 2020 13:35:14 +0100

slurm-llnl (19.05.7-0sci9u1) scibian9; urgency=medium

  * New upstream release 19.05.7
  * Adjust man patch to new upstream release

 -- Rémi Palancher <remi-externe.palancher@edf.fr>  Fri, 17 Jul 2020 10:38:45 +0200

slurm-llnl (19.05.5-2.1) unstable; urgency=medium

  * Non-maintainer upload.
  * Add __attribute__((__common__)) to some "tentative import"
    declarations in src/plugins/select/cons_tres/job_test.c
  * Move definiton of "opt" from scanel.h to scanel.c

 -- Peter Michael Green <plugwash@debian.org>  Sat, 22 Aug 2020 22:59:50 +0000

slurm-llnl (19.05.5-2) unstable; urgency=medium

  * Declare libslurm-dev Breaks+Replaces relation with the old
    libslurmdb-dev package (Closes: #949249)
  * Bump standard version to 4.5.0 (no changes)
  * Move slurm-client-emulator, slurm-wlm and spank man pages to
    section 7

 -- Gennaro Oliva <oliva.g@na.icar.cnr.it>  Tue, 24 Mar 2020 10:58:42 +0100

slurm-llnl (19.05.5-1) unstable; urgency=medium

  * New upstream release

  [ Martijn Kruiten ]
  * Include slurmdb.h in libslurm-dev (Closes: #944606)
  * Remove conflicting docs from the slurmd and slurmctld packages
    (Closes: #942453)
  * Credit to Martijn for libpam-slurm-adopt in release 19.05.3.2-1.
    Sorry for not mentioning it before and thank you very much for your
    contribution!

  [ Gennaro Oliva ]
  * Remove useless libglade2 build dep (better later than never)
  * Remove libssh2 build dep
  * Remove crypto/openssl related stuff
  * Use python3 to generate html doc (Closes: #938499)
  * Update libslurm symbols file
  * Add support for pmix (Closes: #948008)

  [ Christian Ehrhardt ] 
  * Improve sacct test

 -- Gennaro Oliva <oliva.g@na.icar.cnr.it>  Thu, 16 Jan 2020 22:46:11 +0100

slurm-llnl (19.05.5-0sci9u2) scibian9; urgency=medium

  * Add new missing symbol in libslurm34

 -- Rémi Palancher <remi-externe.palancher@edf.fr>  Fri, 03 Jan 2020 14:27:30 +0100

slurm-llnl (19.05.5-0sci9u1) scibian9; urgency=medium

  * New upstream release 19.05.5.
  * Adapt pmix v3 patch to new upstream release
  * Adapt b31fa17 patch to new upstream release

 -- Rémi Palancher <remi-externe.palancher@edf.fr>  Thu, 02 Jan 2020 15:05:59 +0100

slurm-llnl (19.05.3.2-2) unstable; urgency=medium

  * Enable deprecated configure option on 32bit archs

 -- Gennaro Oliva <oliva.g@na.icar.cnr.it>  Tue, 15 Oct 2019 09:31:57 +0200

slurm-llnl (19.05.3.2-1) unstable; urgency=medium

  * New upstream release fixes CVE-2019-12838 (Closes: #931880)
  * Remove libslurmdb packages as it was merged into libslurm
  * Bump standard version to 4.4.1 (no changes)
  * Update d/copyright
  * Sync configurators with upstream
  * Refresh patches
  * Increase libslurm version to 34
  * Update libslurm symbols file

 -- Gennaro Oliva <oliva.g@na.icar.cnr.it>  Tue, 08 Oct 2019 18:18:52 +0200

slurm-llnl (18.08.8-0sci9u1) scibian9; urgency=medium

  * Backport latest debian package on scibian9
  * New upstream release 18.08.8

 -- Rémi Palancher <remi-externe.palancher@edf.fr>  Tue, 06 Aug 2019 16:18:12 +0200

slurm-llnl (18.08.6.2-1) unstable; urgency=medium

  * New upstream release 18.08.6.2
  * Update libslurm{,db} symbols file
  * Refresh remove-google-javascript patch
  * Update postinst scripts to move pid file under /run when
    /run/slurm-llnl is used (Closes: #885759)

 -- Gennaro Oliva <oliva.g@na.icar.cnr.it>  Sun, 10 Mar 2019 01:42:38 +0100

slurm-llnl (18.08.5.2-1) unstable; urgency=medium

  * New upstream release fixes CVE-2019-6438 (Closes: #920997)
  * debian/patches/man-pages-typos: removed, applied upstream
  * Add Build-Depends-Package field to symbol files
  * Handling slurm user inside the plugin package as suggested by
    Karl Kornel (Closes: #850891)
  * Allow using a slurm user with a different UID if created before
    installation (Closes: #851103)
  * Move pid files under /run (Closes: #885759)
  * Change static libs strip options for standard version 4.3.0
  * Fix a typo in the perl code
  * Remove rc4 symlink creation in slurmdbd.postinst
  * Update service files to sync with upstream
  * Update init scripts with the new pid files
  * Remove init scripts symlinks for old SlurmdSpoolDir and StateSaveLocation
  * Sync configurators with upstream
  * Bump debhelper compat level to 11
  * Remove --without-blcr configure option not needed anymore
  * Add libfreeipmi-dev build dependency to enable freeipmi support
  * Remove old d/NEWS file

 -- Gennaro Oliva <oliva.g@na.icar.cnr.it>  Sun, 17 Feb 2019 13:32:52 +0100

slurm-llnl (18.08.3-1sci9u3) scibian9; urgency=medium

  * set TasksMax=infinity in systemd conf

 -- Nicolas Meaux <nicolas-externe.meaux@edf.fr>  Thu, 14 Mar 2019 09:20:10 +0100

slurm-llnl (18.08.3-1sci9u2) scibian9; urgency=medium

  * Add support for pmix
  * Add patch to fix dlopen of PMIx v3 library

 -- Rémi Palancher <remi-externe.palancher@edf.fr>  Wed, 21 Nov 2018 10:56:35 +0100

slurm-llnl (18.08.3-1sci9u1) scibian9; urgency=medium

  * Backport to scibian9
  * Remove patch applied upstream
  * Minimize diff with debian package
  * Remove implicit build-dep on dh-systemd
  * Remove useless command in daemon postinst
  * Fix package name in preinst/postrm headers
  * Adapt wait health patch for new upstream release
  * Remove useless mv in d/rules

 -- Rémi Palancher <remi-externe.palancher@edf.fr>  Tue, 13 Nov 2018 17:29:17 +0100

slurm-llnl (18.08.3-1) unstable; urgency=medium

  * New upstream release
  * Update libslurm33.symbols

 -- Gennaro Oliva <oliva.g@na.icar.cnr.it>  Wed, 24 Oct 2018 23:51:22 +0200

slurm-llnl (18.08.2-1) unstable; urgency=medium

  * New upstream release
  * Fix sacct test script (Closes: #910886)

 -- Gennaro Oliva <oliva.g@na.icar.cnr.it>  Tue, 23 Oct 2018 16:40:57 +0200

slurm-llnl (18.08.1-1) unstable; urgency=medium

  * New upstream release (Closes: #909653)
  * Update libslurm{,db} symbols file to soname 33
  * Modifiy the mail patch since /usr/bin/mail is now supported upstream
  * Refresh patches and remove parts included upstream
  * Update d/copyright
  * Update html configurators
  * Fix typos in the some man pages
  * Update simple configuration files
  * Remove unused cgroup release agent script

 -- Gennaro Oliva <oliva.g@na.icar.cnr.it>  Mon, 08 Oct 2018 01:23:32 +0200

slurm-llnl (17.11.9-1) unstable; urgency=medium

  * New upstream release
  * Bump standard version to 4.2.0
    Passing verbose options to commands in d/rules
  * Update libslurm32.symbols

 -- Gennaro Oliva <oliva.g@na.icar.cnr.it>  Fri, 10 Aug 2018 15:25:19 +0200

slurm-llnl (17.11.8-1) unstable; urgency=medium

  * New upstream release
  * Bump standard version to 4.1.5 (no changes)
  * Update html configurators
  * Update libslurm32 symbols file
  * Disable pdf and ttf compression to improve html doc usability
  * Add man2html dependency to enable html man pages in doc
  * Add libssh2 dependency to enable native X11 forwarding
  * Add libcurl dependency to build jobcomp/elasticsearch plugin
  * Add lz4 dependency to enable lz4 compression to sbcast

 -- Gennaro Oliva <oliva.g@na.icar.cnr.it>  Fri, 27 Jul 2018 10:06:43 +0200

slurm-llnl (17.11.7-1) unstable; urgency=high

  * New upstream release fixes CVE-2018-10995

 -- Gennaro Oliva <oliva.g@na.icar.cnr.it>  Wed, 06 Jun 2018 11:15:08 +0200

slurm-llnl (17.11.6-1) unstable; urgency=medium

  * New upstream release
  * Update Vcs info with the new salsa.d.o git repo
  * Change Maintainer to HPC Team
  * Add Gennaro Oliva as Uploader
  * Bump standard version to 4.1.4 (no changes)
  * Rename the header files directory to slurm (Closes: #887924)

 -- Gennaro Oliva <oliva.g@na.icar.cnr.it>  Tue, 22 May 2018 11:43:27 +0200

slurm-llnl (17.11.5-1) unstable; urgency=medium

  [ Mehdi Dogguy ]
  * Add an empty /etc/slurm-llnl/plugstack.conf.d directory for plugin
    configuration and associated configuration file plugstack.conf

  [ Gennaro Oliva ]
  * Bump debhelper compat level to 10
  * Bump standard version to 4.1.3
  * Delete old transitional packages' files
  * New upstream release fixes CVE-2018-7033
  * Update libslurm{,db}32 symbols files
  * Fix slurmdbd.conf.5 and slurm.conf.5 man pages
  * Fix a typo in the mpiexec wrapper man page

 -- Gennaro Oliva <oliva.g@na.icar.cnr.it>  Sat, 17 Mar 2018 08:50:51 +0100

slurm-llnl (17.11.2-1sci9u3) scibian9; urgency=medium

  * Patch to add user_name in Lua job submit interface

 -- Rémi Palancher <remi-externe.palancher@edf.fr>  Thu, 18 Oct 2018 15:29:38 +0200

slurm-llnl (17.11.2-1sci9u2) scibian9; urgency=medium

  * Scibian9 rebuild.

 -- Rémi Palancher <remi-externe.palancher@edf.fr>  Fri, 08 Jun 2018 09:52:10 +0200

slurm-llnl (17.11.2-1sci8u3) scibian8; urgency=medium

  * Add undisclosed security fix for CVE-2018-10995
  * Add patch to fix removing array job in slurmctld

 -- Rémi Palancher <remi-externe.palancher@edf.fr>  Fri, 08 Jun 2018 09:49:56 +0200

slurm-llnl (17.11.2-1sci9u1) scibian9; urgency=medium

  * Rebuild for scibian9
  * Update b-d with new mysql-dev meta-package

 -- Rémi Palancher <remi-externe.palancher@edf.fr>  Thu, 26 Apr 2018 13:45:41 +0200

slurm-llnl (17.11.2-1sci8u2) scibian8; urgency=medium

  [ Thomas HAMEL ]
  * slurmctld: Check UID in pack_job before hiding

 -- Thomas HAMEL <thomas-externe.hamel@edf.fr>  Thu, 26 Apr 2018 11:44:28 +0200

slurm-llnl (17.11.2-1sci8u1) scibian8; urgency=medium

  * Scibian8 rebuild

 -- Rémi Palancher <remi-externe.palancher@edf.fr>  Mon, 19 Mar 2018 15:10:14 +0100

slurm-llnl (17.11.2-1~calibre9u10) calibre9; urgency=medium

  * Update security patch to fix reg with shared libs

 -- Rémi Palancher <remi-externe.palancher@edf.fr>  Fri, 09 Mar 2018 09:39:16 +0100

slurm-llnl (17.11.2-1~calibre9u9) calibre9; urgency=medium

  * Update security patch with update from SchedMD

 -- Rémi Palancher <remi-externe.palancher@edf.fr>  Mon, 05 Mar 2018 15:48:49 +0100

slurm-llnl (17.11.2-1~calibre9u8) calibre9; urgency=medium

  * Add undisclosed security fix

 -- Rémi Palancher <remi-externe.palancher@edf.fr>  Mon, 05 Mar 2018 11:11:34 +0100

slurm-llnl (17.11.2-1~calibre9u7) calibre9; urgency=medium

  * upstream patch Avoid-node-hang-in-COMPLETING-state

 -- Thomas Hamel <thomas-externe.hamel@edf.fr>  Tue, 30 Jan 2018 14:58:25 +0100

slurm-llnl (17.11.2-1~calibre9u6) calibre9; urgency=medium

  * Revert of upstream commit b31fa177c1ca26dcd2d5cd952e692ef87d95b528

 -- Mehdi Dogguy <mehdi.dogguy@edf.fr>  Thu, 25 Jan 2018 11:02:46 +0100

slurm-llnl (17.11.2-1~calibre9u5) calibre9; urgency=medium

  * Add patch to fix issues when starting the backup slurmdbd.

 -- Mehdi Dogguy <mehdi.dogguy@edf.fr>  Tue, 23 Jan 2018 18:31:20 +0100

slurm-llnl (17.11.2-1~calibre9u4) calibre9; urgency=medium

  * Rename include directory back to /usr/include/slurm for compatibility
    reasons.

 -- Mehdi Dogguy <mehdi.dogguy@edf.fr>  Tue, 16 Jan 2018 11:43:58 +0100

slurm-llnl (17.11.2-1~calibre9u3) calibre9; urgency=medium

  * Add fixes for https://bugs.schedmd.com/show_bug.cgi?id=4621
    - debian/patches/cwd-in-multi-prog
    - debian/patches/test_exec-feature-to-multi-prog-option-of-srun

 -- Mehdi Dogguy <mehdi.dogguy@edf.fr>  Tue, 16 Jan 2018 10:29:50 +0100

slurm-llnl (17.11.2-1~calibre9u2) calibre9; urgency=medium

  * Add dh-systemd to build dependencies
  * Lower minimal required version for debhelper to something suitable
    on Debian 8.
  * Use configure flag --localstatedir instead of --runstatedir since
    the latter is not valid with Jessie's version of libtool.
  * Do not use dh_strip's --no-automatic-dbgsym flag as it comes with
    newer versions of debhelper.
  * Add needed -dbg packages, as they are not auto-generated in Jessie

 -- Mehdi Dogguy <mehdi.dogguy@edf.fr>  Mon, 15 Jan 2018 09:02:00 +0100

slurm-llnl (17.11.2-1~calibre9u1) calibre9; urgency=medium

  * Backport to Calibre9

 -- Mehdi Dogguy <mehdi.dogguy@edf.fr>  Sun, 14 Jan 2018 14:51:26 +0100

slurm-llnl (17.11.2-1) unstable; urgency=medium

  [ Mehdi Dogguy ]
  * New upstream release
    - Refresh patches
  * Drop old transitional packages (Closes: #878864) and old Replaces
    and Breaks statements.
  * Fix default pidfile for slurm daemons (See: #885759)
  * Use --runstatedir instead of --localstatedir in debian/rules to
    specify run state directory.
  * Override call to dh_shlibdeps so that dpkg-shlibdeps finds
    libslurmfull.so
  * Override lintian error binary-or-shlib-defines-rpath: Slurm provides
    a private shared library. Its location matches the future name of the
    source package.

  [ Gennaro Oliva ]
  * Drop unused lintian spelling-error-in-binary overrides
  * Update d/copyright
  * Upgrade Standards-Version to 4.1.2, no changes needed

 -- Mehdi Dogguy <mehdi@debian.org>  Sun, 14 Jan 2018 10:59:47 +0100

slurm-llnl (17.02.9-1) unstable; urgency=medium

  * New upstream release fixes CVE-2017-15566 (Closes: #880530)
  * Add new symbols to libslurm31 and libslurmdb31
  * Modify header patch to remove google script in the footer
  * Rename header patch

 -- Gennaro Oliva <oliva.g@na.icar.cnr.it>  Sun, 05 Nov 2017 01:02:24 +0100

slurm-llnl (17.02.7-1) unstable; urgency=medium

  * New upstream release
  * Rightly moving slurmdbd symbols in slurmdbd debug package
  * Switch from -dbg packages to automatic -dbgsym
  * Change package priority to optional as required by the new standard
  * Change d/copyright format uri to https
  * Standard version upgraded to 4.1.1
  * Increase debhelper version dependency to get rid of dh-systemd
  * Add srun, sbatch and sacct autopkgtests

 -- Gennaro Oliva <oliva.g@na.icar.cnr.it>  Sat, 07 Oct 2017 01:25:22 +0200

slurm-llnl (17.02.5-1) unstable; urgency=medium

  [ Mehdi Dogguy and Gennaro Oliva ]
  * New upstream release.
  * Refresh patches.
  * Update libslurm{db,}31.symbols

  [ Gennaro Oliva ]
  * Update d/copyright and switch to copyright-format 1.0

 -- Gennaro Oliva <oliva.g@na.icar.cnr.it>  Mon, 03 Jul 2017 15:30:51 +0200

slurm-llnl (17.02.2-1sci8u1) scibian8; urgency=medium

  * Scibian8 rebuild.

 -- Rémi Palancher <remi-externe.palancher@edf.fr>  Thu, 14 Dec 2017 15:51:55 +0100

slurm-llnl (17.02.2-1~calibre9+2) calibre9; urgency=medium

  * Add undisclosed security fix

 -- Rémi Palancher <remi-externe.palancher@edf.fr>  Thu, 19 Oct 2017 11:55:36 +0200

slurm-llnl (17.02.2-1~calibre9+1) calibre9; urgency=medium

  * Backport to Calibre9

 -- Mehdi Dogguy <mehdi.dogguy@edf.fr>  Thu, 27 Apr 2017 11:08:26 +0200

slurm-llnl (17.02.1.2-1~calibre9+1) calibre9; urgency=medium

  * Backport to Calibre9
  * Remove prolog fix patch as merged upstream
  * Remove cgroup release agent everywhere

 -- Rémi Palancher <remi-externe.palancher@edf.fr>  Wed, 05 Apr 2017 13:29:57 +0200

slurm-llnl (17.02.1.2-1) unstable; urgency=medium

  * New upstream major release
  * Update libslurm{,db} package files to soname 31
  * Refresh patches and remove those included upstream
  * Remove srun_cr man page not installed without blcr support
  * Update service files to avoid killing job (Closes: #855905)

 -- Gennaro Oliva <oliva.g@na.icar.cnr.it>  Wed, 08 Mar 2017 08:57:37 +0100

slurm-llnl (16.05.9-1) unstable; urgency=medium

  * New upstream release
  * Overrides spelling-error-in-binary false positives

 -- Gennaro Oliva <oliva.g@na.icar.cnr.it>  Fri, 03 Feb 2017 09:50:02 +0100

slurm-llnl (16.05.8-1) unstable; urgency=medium

  * New upstream release 
  * Remove wiki.conf.5 from slurm-client manpages

 -- Gennaro Oliva <oliva.g@na.icar.cnr.it>  Sat, 07 Jan 2017 02:40:23 +0100

slurm-llnl (16.05.7-2) unstable; urgency=medium

  * Enable multiple slurmd support (Closes: #849140)
  * Drop dependency on openssl-blacklist (Closes: #848627)
  * slurmd and slurm-client postrm don't kill slurm processes anymore
  * Checks whether the slurm user exists before deleting
  * Use numerical uid 64030 to kill slurm owned processes

 -- Gennaro Oliva <oliva.g@na.icar.cnr.it>  Fri, 30 Dec 2016 16:06:07 +0100

slurm-llnl (16.05.7-1) unstable; urgency=medium

  * New upstream release (Closes: #828549)
  * Add libswitch-perl dependency to slurm-wlm-torque (Closes: #847342)
  * Add slurmd.README.Debian (Closes: #845268) 
  * Move README.Debian to slurmctld.README.Debian
  * Add lintian overrides for no bindnow in many packages
  * Use jquery.min.js provided by libjs-jquery instead of upstream's
  * Add jquery source in missing-sources

 -- Gennaro Oliva <oliva.g@na.icar.cnr.it>  Wed, 14 Dec 2016 11:01:06 +0100

slurm-llnl (16.05.6-1~calibre9+3) calibre9; urgency=medium

  * Use lua 5.2

 -- Thomas Hamel <thomas-externe.hamel@edf.fr>  Fri, 17 Feb 2017 13:47:53 +0000

slurm-llnl (16.05.6-1~calibre9+2) calibre9; urgency=medium

  * Add patch to fix prolog handling.

 -- Rémi Palancher <remi-externe.palancher@edf.fr>  Thu, 22 Dec 2016 15:12:18 +0100

slurm-llnl (16.05.6-1~calibre9+1) calibre9; urgency=medium

  * Backport to Calibre9.
  * Change back build-dep to libmysqlclient-dev since default is not available
    in jessie.

 -- Rémi Palancher <remi-externe.palancher@edf.fr>  Wed, 16 Nov 2016 16:27:29 +0100

slurm-llnl (16.05.6-1) unstable; urgency=medium

  * Update libslurm{,db} symbols files
  * Remove unused hardening-no-bindnow lintian overrides
  * Add lsb-base dependency to slurmdbd
  * Change libmysqlclient-dev build dependency to default
  * Add libpmi2-0 packages thanks to Markus Geimer (Closes: #840404)

 -- Gennaro Oliva <oliva.g@na.icar.cnr.it>  Fri, 28 Oct 2016 16:23:07 +0200

slurm-llnl (16.05.5-1) unstable; urgency=medium

  * New upstream release
  * Update debian configurators
  * Update header patch to remove google script in html
  * Update symbol files

 -- Gennaro Oliva <oliva.g@na.icar.cnr.it>  Fri, 30 Sep 2016 16:08:43 +0200

slurm-llnl (16.05.4-1~calibre9+2) calibre9; urgency=medium

  * debconf to control PAM slurm module activation
  * use upstream cgroup release agent example
  * better defaults for cgroup.conf example
  * set RSS/MEMLOCK limits unlimited for slurmd

 -- Rémi Palancher <remi-externe.palancher@edf.fr>  Tue, 11 Oct 2016 12:11:38 +0200

slurm-llnl (16.05.4-1~calibre9+1) calibre9; urgency=medium

  * Backport to Calibre9.

 -- Rémi Palancher <remi-externe.palancher@edf.fr>  Tue, 27 Sep 2016 15:09:16 +0200

slurm-llnl (16.05.4-1) unstable; urgency=medium

  * New upstream release 
  * Add missing sh5util binary to slurm-client and qalter qrerun and
    mpiexec.slurm to slurm-wlm-torque (as requested by Jordi Blasco)
  * Update ax_lib_hdf5.m4 to avoid CPPFLAGS to be overwritten
  * Add HDF5_CPPFLAGS to successfully compile libsh5util_old.la
  * Restore default fortify flags

 -- Gennaro Oliva <oliva.g@na.icar.cnr.it>  Mon, 26 Sep 2016 11:44:23 +0200

slurm-llnl (16.05.2-1) unstable; urgency=medium

  * New upstream release 

 -- Gennaro Oliva <oliva.g@na.icar.cnr.it>  Fri, 29 Jul 2016 18:34:26 +0200

slurm-llnl (16.05.0-1) unstable; urgency=medium

  * New upstream major release 
  * Update library files to version 30

 -- Gennaro Oliva <oliva.g@na.icar.cnr.it>  Tue, 14 Jun 2016 11:15:17 +0200

slurm-llnl (15.08.11-1) unstable; urgency=medium

  * New upstream release 
  * Fix d/rules using wildcard instead of the triplet

 -- Gennaro Oliva <oliva.g@na.icar.cnr.it>  Wed, 04 May 2016 12:01:47 +0200

slurm-llnl (15.08.10-1) unstable; urgency=medium

  * New upstream release 
  * Update libslurm29 and libslurmdb29 symbol files
  * Add hardening=+pie to DEB_BUILD_MAINT_OPTIONS
  * Add Documentation section in systemd service files
  * Remove fix-spelling-errors patch included in upstream
  * Add lintian overrides for missing bindnow option
  * Upgrade to standard version 3.9.8
  * Remove postinst/rm in library packages since ldconfig is now handled
    by dh_makeshlibs

 -- Gennaro Oliva <oliva.g@na.icar.cnr.it>  Tue, 03 May 2016 17:19:24 +0200

slurm-llnl (15.08.8-1~calibre9+4) calibre9; urgency=low

  * Add patch to fix multiple/constraints support on heterogeneous nodes.
  * Only include *.conf in plugstack.conf.d/

 -- Rémi Palancher <remi-externe.palancher@edf.fr>  Mon, 11 Apr 2016 10:10:42 +0200

slurm-llnl (15.08.8-1~calibre9+3) calibre9; urgency=low

  * Fix patch: faster shutdown when waiting for NHC

 -- Thomas HAMEL <thomas-externe.hamel@edf.fr>  Wed, 16 Mar 2016 09:28:16 +0000

slurm-llnl (15.08.8-1~calibre9+2) calibre9; urgency=low

  * New patch: Slurmd waits for health check during start 

 -- Thomas HAMEL <thomas-externe.hamel@edf.fr>  Fri, 04 Mar 2016 14:28:16 +0000

slurm-llnl (15.08.8-1+c9+1) calibre9; urgency=low

  * Backport to Calibre9
  * Remove adduser from slurmdbd deps

 -- Rémi Palancher <remi-externe.palancher@edf.fr>  Fri, 26 Feb 2016 14:22:37 +0100

slurm-llnl (15.08.8-1) unstable; urgency=medium

  * New upstream release 
  * Upgrade to standard version 3.9.7
  * Use https uri for Vcs-Browser and Vcs-Git in d/control
  * Update libslurm29 and libslurmdb29 symbol files 

 -- Gennaro Oliva <oliva.g@na.icar.cnr.it>  Wed, 24 Feb 2016 13:21:18 +0100

slurm-llnl (15.08.7-1) unstable; urgency=medium

  * New upstream release 
  * Call ldconfig in postinst/rm of library packages

    [ Ana Guerrero Lopez ]
  * Add package slurm-wlm-emulator. This package provides binaries that are
    already in the slurmd and slurmctld package. These packages binaries
    have now the suffix -wlm and the binaries in slurm-wln-emulator got
    the suffix -wlm-emulator.
    The binaries are handled with alternatives, having the emulator package
    a higher priority value.
  * Add slurm-client-emulator with all the same binaries from slurm-client
    built in emulator mode, these are the binaries to use when running thr
    daemons from slurm-wlm-emulator.
    Binaries have appended suffix -emulator to avoid conflicts.

 -- Gennaro Oliva <oliva.g@na.icar.cnr.it>  Fri, 22 Jan 2016 21:20:36 +0100

slurm-llnl (15.08.4-1) unstable; urgency=medium

  * New upstream release
  * Change slurm user's home directory to /nonexistent
  * Update libslurm29 and libslurmdb29 symbol files

 -- Gennaro Oliva <oliva.g@na.icar.cnr.it>  Mon, 30 Nov 2015 17:40:21 +0100

slurm-llnl (15.08.3-1) unstable; urgency=medium

  * New upstream release 

 -- Gennaro Oliva <oliva.g@na.icar.cnr.it>  Fri, 06 Nov 2015 13:53:28 +0100

slurm-llnl (15.08.2-1) unstable; urgency=medium

  * New upstream release 
  * Remove scontrol-man-page included in upstream 
  * Remove unused override shlib-with-executable-stack in
    slurm-wlm-basic-plugins for a false-positive now fixed

 -- Gennaro Oliva <oliva.g@na.icar.cnr.it>  Mon, 26 Oct 2015 12:23:09 +0100

slurm-llnl (15.08.1-1) unstable; urgency=medium

  * New upstream release 
  * Remove man-pages patch included in upstream
  * Update libslurm29 and libslurmdb29 symbol files 
  * Fix a typo in scontrol.1 

 -- Gennaro Oliva <oliva.g@na.icar.cnr.it>  Mon, 28 Sep 2015 15:41:18 +0200

slurm-llnl (15.08.0-1) unstable; urgency=medium

  * New upstream release 
  * Updated libraries api version to 29 
  * Updated mail-path patch
  * Minor man pages changes 
  * Add d/slurm-client.lintian-overrides to avoid warnings for a long
    line in acct_gather.conf.5 and for the conflicts with sinfo in
    d/control
  * Remove d/slurmd.lintian-overrides since the lintian bug that caused
    the spelling-error-in-binary false positive was solved

 -- Gennaro Oliva <oliva.g@na.icar.cnr.it>  Thu, 24 Sep 2015 16:30:57 +0200

slurm-llnl (14.11.8-4) unstable; urgency=medium

  * Conflict with older versions of sinfo only

 -- Mehdi Dogguy <mehdi@debian.org>  Wed, 19 Aug 2015 22:15:21 +0000

slurm-llnl (14.11.8-3) unstable; urgency=medium

  * Add libipmimonitoring-dev build dependency (Closes: #792368)
  * Add librrd-dev build dependency (Closes: #792370)

 -- Gennaro Oliva <oliva.g@na.icar.cnr.it>  Wed, 15 Jul 2015 09:48:30 +0200

slurm-llnl (14.11.8-2) unstable; urgency=medium

  * Correct a typo in the slurmd init.d script (Closes: #792027) 

 -- Gennaro Oliva <oliva.g@na.icar.cnr.it>  Mon, 13 Jul 2015 08:55:20 +0200

slurm-llnl (14.11.8-1) unstable; urgency=medium

  * New upstream release
  * Updated libslurm28 and libslurmdb28 symbol files

 -- Gennaro Oliva <oliva.g@na.icar.cnr.it>  Wed, 08 Jul 2015 11:01:46 +0200

slurm-llnl (14.11.7-1) unstable; urgency=medium

  * New upstream release 

 -- Gennaro Oliva <oliva.g@na.icar.cnr.it>  Thu, 02 Jul 2015 14:46:24 +0200

slurm-llnl (14.11.6-1) unstable; urgency=medium

  [ Gennaro Oliva ]
  * New upstream release
  * Minor man pages formatting changes
  * Restore var/*/slurm-llnl dirnames in the html configurator tools
  * Add --disable-debug to configure

  [ Rémi Palancher ]
  * Add -dbg packages for libs, binaries and plugins
  * Remove autoreconf since not needed anymore
  * Remove patch honor-without-rpath-hwloc since merged upstream
  * Create user slurm on slurm-client pkg install (Closes: #783663)
  * Add missing dep on ucf + adduser on pkgs
  * Add missing dep for -client on -basic-plugins (Closes: #783662)

 -- Gennaro Oliva <oliva.g@na.icar.cnr.it>  Wed, 20 May 2015 16:47:32 +0200

slurm-llnl (14.11.4-1+c9+4) calibre9; urgency=medium

  * Add slurm-client-emulator with all binaries built in emulator mode.
    Binaries have appended suffix -emulator to avoid conflicts.

 -- Ana Guerrero Lopez <ana-externe.guerrero@edf.fr>  Wed, 25 Nov 2015 10:51:41 +0100

slurm-llnl (14.11.4-1+c9+3) calibre9; urgency=medium

  * Add package slurm-wlm-emulator. This package provides binaries that are
    already in the slurmd and slurmctld package. These packages binaries
    have now the suffix -wlm and the binaries in slurm-wln-emulator got
    the suffix -wlm-emulator.
    The binaries are handled with alternatives, having the emulator package
    a higher priority value.

 -- Ana Guerrero Lopez <ana-externe.guerrero@edf.fr>  Fri, 06 Nov 2015 10:11:27 +0100

slurm-llnl (14.11.4-1+c9+2) calibre8; urgency=low

  * Move user slurm into slurm-wlm-basic-plugins pkg
  * Use systemctl to send SIGHUP to daemons

 -- Rémi Palancher <remi-externe.palancher@edf.fr>  Thu, 09 Apr 2015 14:36:10 +0200

slurm-llnl (14.11.4-1+c8+1) calibre8; urgency=low

  * New upstream release.

 -- Mehdi Dogguy <mehdi.dogguy@edf.fr>  Thu, 26 Feb 2015 15:32:05 +0100

slurm-llnl (14.11.3-1+c8+1) calibre8; urgency=low

  * Imported Upstream version 14.11.3
  * Removed patch nowait-pmi-rank-0 since merged upstream

 -- Rémi Palancher <remi-externe.palancher@edf.fr>  Mon, 19 Jan 2015 09:35:31 +0100

slurm-llnl (14.11.2-1+c8+2) calibre8; urgency=low

  * Install plugstack.conf with plugins package

 -- Rémi Palancher <remi-externe.palancher@edf.fr>  Fri, 02 Jan 2015 15:08:55 +0100

slurm-llnl (14.11.2-1+c8+1) calibre8; urgency=low

  * New upstream version 14.11.2
  * Bump SONAME to 28
  * Updated d/libslurm[db]28.symbols
  * Remove patch honor-without-rpath-hwloc since merged upstream
  * Remove patch manpages since merged upstream
  * Disable autoreconf since not needed anymore
  * Updated patch nowait-pmi-rank-0 with upstream proposal

 -- Rémi Palancher <remi-externe.palancher@edf.fr>  Wed, 31 Dec 2014 09:47:31 +0100

slurm-llnl (14.03.9-5+c8+1) calibre8; urgency=low

  * Backport to calibre8
  * Set memlock ulimit to infinity for slurmctld
  * Remove useless init scripts
  * Manually create tmpfiles in daemons postinst since debhelper
    in wheezy does not do it by itself.
  * Automatically configure PAM with libpam-slurm pkg
  * Add new -dbg packages with debug symbols
  * Add missing dep to plugins on slurm-client
  * Fix typo in -doc pkg description
  * Add patch to avoid delay on commit for PMI rank 0

 -- Rémi Palancher <remi-externe.palancher@edf.fr>  Thu, 18 Dec 2014 16:27:36 +0100

slurm-llnl (14.03.9-5) unstable; urgency=medium

  [ Roland Fehrenbacher ]
  * sacctmgr moved to the slurm-client package (Closes: #768938)

 -- Gennaro Oliva <oliva.g@na.icar.cnr.it>  Wed, 12 Nov 2014 12:07:04 +0100

slurm-llnl (14.03.9-4) unstable; urgency=medium

  * Declaring slurm-client conflict with sinfo (Closes: #768112)

 -- Gennaro Oliva <oliva.g@na.icar.cnr.it>  Thu, 06 Nov 2014 10:28:03 +0100

slurm-llnl (14.03.9-3) unstable; urgency=medium

  * Do not force slurmdbd.conf's mode to 600.

 -- Mehdi Dogguy <mehdi@debian.org>  Sat, 25 Oct 2014 01:13:56 +0200

slurm-llnl (14.03.9-2) unstable; urgency=medium

  [ Roland Fehrenbacher ]
  * Fix names of boot scripts in logrotate files
  * Ensure slurmdbd.conf has mode 600

 -- Gennaro Oliva <oliva.g@na.icar.cnr.it>  Fri, 24 Oct 2014 15:31:40 +0200

slurm-llnl (14.03.9-1) unstable; urgency=low

  [ Mehdi Dogguy ]
  * New upstream release.

  [ Gennaro Oliva ]
  * Upgraded to standard version 3.9.6
  * Updated libslurm27.symbols and libslurmdb27.symbols.
  * Fix spelling error in slurm.conf.5
    * add debian/patches/manpages
  * Added munge to slurmd and slurmctld Depends (Closes: #766160)

  [ Rémi Palancher ]
  * Enable hwloc support
    * add Build-Depends on libhwloc-dev
    * enable dh autoreconf
    * add debian/patches/honor-without-rpath-hwloc

 -- Gennaro Oliva <oliva.g@na.icar.cnr.it>  Thu, 23 Oct 2014 17:27:46 +0200

slurm-llnl (14.03.8-2) unstable; urgency=medium

  [ Mehdi Dogguy ]
  * Update Homepage field in d/control file
  * Fix watch file

  [ Rémi Palancher ]
  * Use architecture.mk for DEB_BUILD/DEB_HOST defs
  * Fix typo in default PID path in configurator

 -- Mehdi Dogguy <mehdi@debian.org>  Tue, 07 Oct 2014 21:55:59 +0200

slurm-llnl (14.03.8-1) experimental; urgency=medium

  [ Gennaro Oliva ]
  * Binary packages renaming:
    slurm-llnl -> slurm-client
    slurm-llnl-slurmd -> slurmd
    slurm-llnl-slurmctld -> slurmctld
    slurm-llnl-slurdbd -> slurmdbd
    slurm-llnl-basic-plugins -> slurm-wlm-basic-plugins
    slurm-llnl-basic-plugins-dev -> slurm-wlm-basic-plugins-dev
    slurm-llnl-sview -> sview
    slurm-llnl-doc -> slurm-wlm-doc
  * New slurm-wlm metapackage depending on slurmctld
    slurm-client and slurmd
  * New slurm-llnl and slurm-llnl-slurmdbd
    transitional dummy packages
  * README.* updated
  * Configurators, slurm-resume.sh and
    slurm-suspend.sh examples moved to the slurmctld
    package
  * init.d scripts modified to import old default and
    to avoid usless dependency on slurm-client
  * Restored lintian-overrides files to avoid
    informational ("-I") tags
  * Added slurm directories in transitional dummy
    packages to avoid installation messages warnings
    about not removing non-empty directories
  * Added slurm-llnl-slurmdbd and slurm-llnl preinst
    to remove rc?.d symlinks to the old init scripts
    and the script itself if it doesn't contain user
    changes
  * Added {slurmd,slurmctld,slurmdbd}.tmpfile to
    create /var/run/slurm-llnl when using systemd
  * Added a warning message in the slurm-llnl preinst in case of
    modified init files

  [ Rémi Palancher ]
  * New upstream release 14.03.7 (Closes: #756012)
    Maintainers patches have been ported to this new upstream version
    SONAME of shared libs in *-dev pkgs dumped from 26 to 27 with updated
    debian/*.symbols
  * Bump debhelper compat level from 7 to 9
  * Split slurm-llnl package into 3 packages: slurm-llnl{,-slurmd,-slurmtld}
    (Closes: #749945)
  * Added native systemd services files
  * Remove build-dep to libpq-dev since upstream does not support PostgreSQL
    backend anymore
  * Big cleanup in debian/rules back to something more dh standards compliant.
    This also fixes FTBFS when built twice in a row (Closes: #617697).
  * Moved examples in dedicated subdirectory
  * Adds examples for cgroup configuration in slurmd pkg
  * Remove useless file related to transient slurm-llnl-dev package
  * Use globing in libslurm-dev.manpages
  * Correct path to README in init scripts and path to example in README
  * Add patch to increase size of read buffer for sacctmgr
    + debian/patches/sacctmgr-increase-buffer
  * Enable parallel build
  * Remove all lintian overrides

  [ Mehdi Dogguy ]
  * Wrap {,Build-}Depends lines in debian/control file to increase readability.
  * Add Rémi and myself as Uploaders
  * Add Vcs-{Browser,Git} fields.
  * Import new upstream release (14.03.8)

 -- Rémi Palancher <remi@rezib.org>  Mon, 08 Sep 2014 15:00:28 +0200

slurm-llnl (2.6.7-2) unstable; urgency=medium

  [ gregor herrmann ]
  * Fix "hardcodes /usr/lib/perl5":
    - drop debian/libslurmdb-perl.dirs
    - dynamically create directories and move files in debian/rules, using the
      value of $Config{vendorarch}
    (Closes: #752814)

  [ Gennaro Oliva ]
  * Add lintian overrides for spelling-error-in-binary in the
    slurm-llnl-basic-plugins package to avoid wrong spelling error detection
  * Added dh_autoreconf (Closes: #744659)

 -- Gennaro Oliva <oliva.g@na.icar.cnr.it>  Tue, 29 Jul 2014 17:13:06 +0200

slurm-llnl (2.6.7-1) unstable; urgency=medium

  * New upstream release
  * Added lua5.1-0-dev build dependency

 -- Gennaro Oliva <oliva.g@na.icar.cnr.it>  Fri, 21 Mar 2014 16:47:16 +0100

slurm-llnl (2.6.5-1) unstable; urgency=low

  * New upstream release
  * Changed Build-Depends entry from postgresql-server-dev to libpq-dev
    (Closes: #732512) thanks to Christoph Berg and Martin Pitt
  * Sleeping one second in the postrotate section of slurm-llnl.logrotate
    (Closes: #735741) thanks to Stephane Vaillant
  * Adding optional dependency for mysql in slurm-llnl-slurmdbd.init.d
    (Closes: #735748) thanks to Stephane Vaillant

 -- Gennaro Oliva <oliva.g@na.icar.cnr.it>  Sat, 04 Jan 2014 10:43:02 +0100

slurm-llnl (2.6.4-1) unstable; urgency=low

  * New upstream release 

 -- Gennaro Oliva <oliva.g@na.icar.cnr.it>  Tue, 05 Nov 2013 12:49:24 +0100

slurm-llnl (2.5.7-1) unstable; urgency=low

  * New upstream relase
  * Add lintian overrides for shlib-with-executable-stack in the
    slurm-llnl-basic-plugins package since _block_sync_core_bitmap in
    src/plugins/select/cons_res/dist_tasks.c contains nested functions
  * Add slurm-llnl-configurator.easy.html
  * Changed homepage to http://www.schedmd.com (Closes: #703529)
  * Successfully compile under 4.8 (Closes: #701359)

 -- Gennaro Oliva <oliva.g@na.icar.cnr.it>  Sat, 08 Jun 2013 17:53:39 +0200

slurm-llnl (2.5.3-1) unstable; urgency=low

  * New upstream major release 

 -- Gennaro Oliva <oliva.g@na.icar.cnr.it>  Wed, 06 Feb 2013 16:14:10 +0100

slurm-llnl (2.4.5-1) unstable; urgency=low

  * New upstream major release 
  * Add lintian overrides for hardening-no-fortify-functions in the
    slurm-llnl-basic-plugins package

 -- Gennaro Oliva <oliva.g@na.icar.cnr.it>  Sun, 03 Feb 2013 11:53:20 +0100

slurm-llnl (2.3.4-2) unstable; urgency=low

  * Avoiding deluser to fail on purge (Closes: #667537) 
  * Hardening flags added (Closes: #663878), thanks to Simon Ruderich
    for the patch

 -- Gennaro Oliva <oliva.g@na.icar.cnr.it>  Thu, 05 Apr 2012 12:42:35 +0200

slurm-llnl (2.3.4-1) unstable; urgency=low

  * New upstream release 

 -- Gennaro Oliva <oliva.g@na.icar.cnr.it>  Tue, 20 Mar 2012 09:50:31 +0100

slurm-llnl (2.3.3-2) unstable; urgency=low

  * Changed Build-Depends entry from postgresql-server-dev-8.4 to 9.1
    (Closes: #639480)

 -- Gennaro Oliva <oliva.g@na.icar.cnr.it>  Mon, 13 Feb 2012 10:46:03 +0100

slurm-llnl (2.3.3-1) unstable; urgency=low

  * New upstream release 
  * New watch file pointing to schedmd website 

 -- Gennaro Oliva <oliva.g@na.icar.cnr.it>  Tue, 24 Jan 2012 23:02:15 +0100

slurm-llnl (2.3.2-2) unstable; urgency=low

  * Enable hardened build flags through dpkg-buildflags, thanks to
    Moritz Muehlenhoff (Closes: #656781)

 -- Gennaro Oliva <oliva.g@na.icar.cnr.it>  Sat, 21 Jan 2012 20:57:11 +0100

slurm-llnl (2.3.2-1) unstable; urgency=low

  * New upstream release
  * slurm-llnl-configurator.html updated
  * libpam-slurm packages merged to slurm-llnl source
  * libpam-slurm package new versioning following slurm-llnl

 -- Gennaro Oliva <oliva.g@na.icar.cnr.it>  Tue, 27 Dec 2011 19:27:46 +0100

slurm-llnl (2.2.7-1) unstable; urgency=low

  * New upstream release
  * Empty dependency_libs entries in .la files (Closes: #633286) 

 -- Gennaro Oliva <oliva.g@na.icar.cnr.it>  Mon, 11 Jul 2011 16:01:19 +0200

slurm-llnl (2.2.6-1) unstable; urgency=low

  * New upstream release

 -- Gennaro Oliva <oliva.g@na.icar.cnr.it>  Fri, 10 Jun 2011 13:10:13 +0200

slurm-llnl (2.2.5-1) unstable; urgency=low

  * New upstream release 

 -- Gennaro Oliva <oliva.g@na.icar.cnr.it>  Fri, 06 May 2011 10:48:55 +0200

slurm-llnl (2.2.4-1) unstable; urgency=low

  * New upstream releases 
  * Cleaning spare file and directories, not belonging to the sources
    generated by the building process and not removed by distclean.
    Added debian/clean with spare files and rm -rf inside debian/rules
    for directories.
  * Added new packages libslurm-perl, libslurmdb-perl, slurm-llnl-torque
    (Closes: #575822) thanks to Julien Blache

 -- Gennaro Oliva <oliva.g@na.icar.cnr.it>  Fri, 08 Apr 2011 11:21:17 +0200

slurm-llnl (2.2.3-1) unstable; urgency=low

  * New upstream release
  * Patches renamed to represent their purposes 
  * libslurm22.symbol updated

 -- Gennaro Oliva <oliva.g@na.icar.cnr.it>  Thu, 03 Mar 2011 10:20:43 +0100

slurm-llnl (2.2.1-1) unstable; urgency=low

  * New upstream release 

 -- Gennaro Oliva <oliva.g@na.icar.cnr.it>  Fri, 28 Jan 2011 11:13:19 +0100

slurm-llnl (2.2.0-1) unstable; urgency=low

  * New upstream major release 
  * libsurm22{,-dev} replace libsurm21{,-dev}
  * New libsurmdb22{,-dev} package

 -- Gennaro Oliva <oliva.g@na.icar.cnr.it>  Wed, 12 Jan 2011 13:25:42 +0100

slurm-llnl (2.1.16-2) unstable; urgency=low

  * Making slurm-llnl{,-slurmdbd} postrm scripts independent by ucf
    (Closes: #604207)

 -- Gennaro Oliva <oliva.g@na.icar.cnr.it>  Sun, 05 Dec 2010 16:04:09 +0100

slurm-llnl (2.1.16-1) unstable; urgency=low

  * New upstream release 

 -- Gennaro Oliva <oliva.g@na.icar.cnr.it>  Wed, 01 Dec 2010 17:25:51 +0100

slurm-llnl (2.1.15-3) unstable; urgency=low

  * Make slurm-llnl-slurmdbd package depend on ucf (Closes: #604207) 

 -- Gennaro Oliva <oliva.g@na.icar.cnr.it>  Sun, 21 Nov 2010 21:12:24 +0100

slurm-llnl (2.1.15-2) unstable; urgency=low

  * Properly set LD_LIBRARY_PATH in slurm and slurmdbd init scripts
    FIX CVE-2010-3380 (Closes: #602340)

 -- Gennaro Oliva <oliva.g@na.icar.cnr.it>  Thu, 04 Nov 2010 12:36:33 +0100

slurm-llnl (2.1.15-1) unstable; urgency=low

  * New upstream release 

 -- Gennaro Oliva <oliva.g@na.icar.cnr.it>  Sat, 16 Oct 2010 22:52:17 +0200

slurm-llnl (2.1.14-1) unstable; urgency=low

  * New upstream release 

 -- Gennaro Oliva <oliva.g@na.icar.cnr.it>  Fri, 03 Sep 2010 18:03:29 +0200

slurm-llnl (2.1.11-1) unstable; urgency=low

  * New upstream release 

 -- Gennaro Oliva <oliva.g@na.icar.cnr.it>  Wed, 04 Aug 2010 16:10:05 +0200

slurm-llnl (2.1.10-1) unstable; urgency=low

  * New upstream release
  * Setting /usr/bin/mail as default mailer (Closes: #588862) 

 -- Gennaro Oliva <oliva.g@na.icar.cnr.it>  Sat, 17 Jul 2010 10:02:48 +0200

slurm-llnl (2.1.9-1) unstable; urgency=low

  * New upstream release 

 -- Gennaro Oliva <oliva.g@na.icar.cnr.it>  Sat, 12 Jun 2010 05:53:11 +0200

slurm-llnl (2.1.8-1) unstable; urgency=low

  * New upstream release 
  * Removed logrotate filename wildcards to avoid conflicts between the 
    slurm-llnl and the slurm-llnl-slurmdbd packages (Closes: #580010) 
  * Switch to dpkg-source 3.0 (quilt) format

 -- Gennaro Oliva <oliva.g@na.icar.cnr.it>  Fri, 21 May 2010 16:39:37 +0200

slurm-llnl (2.1.7-1) unstable; urgency=low

  * New upstream release 

 -- Gennaro Oliva <oliva.g@na.icar.cnr.it>  Fri, 16 Apr 2010 22:15:07 +0200

slurm-llnl (2.1.6-1) unstable; urgency=low

  * New upstream release 

 -- Gennaro Oliva <oliva.g@na.icar.cnr.it>  Mon, 29 Mar 2010 18:57:03 +0200

slurm-llnl (2.1.5-1) unstable; urgency=low

  * New upstream release
  * Added support for pam (Closes: #573461) 

 -- Gennaro Oliva <oliva.g@na.icar.cnr.it>  Thu, 25 Mar 2010 16:34:15 +0100

slurm-llnl (2.1.4-1) unstable; urgency=low

  * New upstream release 

 -- Gennaro Oliva <oliva.g@na.icar.cnr.it>  Tue, 02 Mar 2010 23:58:44 +0100

slurm-llnl (2.1.2-1) unstable; urgency=low

  * New upstream release 
  * Added munge dependence for slurm-llnl-slurmdbd (Closes: #567013)

 -- Gennaro Oliva <oliva.g@na.icar.cnr.it>  Sun, 14 Feb 2010 20:21:29 +0100

slurm-llnl (2.1.1-2) unstable; urgency=low

  * slurm-llnl-slurmdbd postinst script doesn't change /var/run/slurm-llnl
    owner anymore (Closes: #566572)

 -- Gennaro Oliva <oliva.g@na.icar.cnr.it>  Mon, 25 Jan 2010 00:14:06 +0100

slurm-llnl (2.1.1-1) unstable; urgency=low

  * New upstream release (Closes: #565454)

 -- Gennaro Oliva <oliva.g@na.icar.cnr.it>  Thu, 21 Jan 2010 23:01:37 +0100

slurm-llnl (2.1.0-1) unstable; urgency=low

  * New upstream release 

 -- Gennaro Oliva <oliva.g@na.icar.cnr.it>  Tue, 12 Jan 2010 11:32:17 +0100

slurm-llnl (2.0.9-1) unstable; urgency=low

  * New upstream release

 -- Gennaro Oliva <oliva.g@na.icar.cnr.it>  Mon, 14 Dec 2009 11:04:53 +0100

slurm-llnl (2.0.7-2) unstable; urgency=low

  * Fixed getline definition to build on AMD (Closes: #552836)
  * Changing dependency from version 8.3 to 8.4 of postgreSQL (Closes: #559605)
  * Fixing various typos

 -- Gennaro Oliva <oliva.g@na.icar.cnr.it>  Sat, 05 Dec 2009 23:28:51 +0100

slurm-llnl (2.0.7-1) unstable; urgency=low

  * New upstream release announced together with 2.0.6

 -- Gennaro Oliva <oliva.g@na.icar.cnr.it>  Sun, 18 Oct 2009 18:53:06 +0200

slurm-llnl (2.0.5-1) unstable; urgency=low

  * New upstream release 
  * Changed dependecy from lib-mysqlclient15 to lib-mysqlclient 
  * Added Default-Start for runlevel 2 and 4 and $remote_fs requirement in
    init.d scripts (Closes: #541252)
  * Postinst checks for wrong runlevels 2 and 4 links
  * Upgraded to standard version 3.8.3
  * Add lintian overrides for missing slurm-llnl-configurator.html in doc
    base registration
  * modified postrm scripts to ignore pkill return value in order to avoid
    postrm failure when no slurm process is running
  * Checking for slurmctld.pid before cancelling running and pending
    jobs during package removal 

 -- Gennaro Oliva <oliva.g@na.icar.cnr.it>  Thu, 24 Sep 2009 23:28:15 +0200

slurm-llnl (2.0.4-1) unstable; urgency=low

  * New upstream release
  * Removed gettext bashism in init.d scripts (Closes: #530993, #530994)
  * init.d script modified to check that a daemon is not running before
    a call with the stop argument is completed

 -- Gennaro Oliva <oliva.g@na.icar.cnr.it>  Thu, 16 Jul 2009 11:05:21 +0200

slurm-llnl (2.0.2-1) unstable; urgency=low

  * New upstream release 
  * New slurm-llnl-configurator.html
  * init.d script key check modified
  * init.d scripts create run-time variable data directories (/var/run)
  * slurm-llnl.init.d checks if StateSaveLocation SlurmdSpoolDir are
    under /var/run and link them to the actual location under /var/lib
  * postinst script remove StateSaveLocation and SlurmdSpoolDir content if
    upgrading from version 1 to start daemons in a clean state
  * Removed comments from the slurm.conf.simple file
  * Instruction for using openssl cryptography, not used by default anymore,
    moved to README.cryptotype-openssl
  * slurm-llnl.prerm added to cancel running and pending jobs when
    removing the package

 -- Gennaro Oliva <oliva.g@na.icar.cnr.it>  Fri, 26 Jun 2009 08:29:16 +0200

slurm-llnl (1.3.15-1) unstable; urgency=high

  * New slurm-llnl-basic-plugins{,-dev} descriptions (Closes: #512059)
  * New libpmi-dev description
  * Compat version upgraded to 7
  * Standard version upgraded to 3.8.1
  * Creating /var/run SLURM directories at boot rather than at
    installation time 

 -- Gennaro Oliva <oliva.g@na.icar.cnr.it>  Thu, 16 Apr 2009 20:09:37 +0200

slurm-llnl (1.3.13-1) unstable; urgency=low

  * New upstream release (Closes: #511511)

 -- Gennaro Oliva <oliva.g@na.icar.cnr.it>  Wed, 14 Jan 2009 09:25:10 +0100

slurm-llnl (1.3.12-1) unstable; urgency=low

  * New upstream release 

 -- Gennaro Oliva <oliva.g@na.icar.cnr.it>  Thu, 08 Jan 2009 10:41:16 +0100

slurm-llnl (1.3.11-1) unstable; urgency=low

  * New upstream release 

 -- Gennaro Oliva <oliva.g@na.icar.cnr.it>  Wed, 03 Dec 2008 11:56:28 +0100

slurm-llnl (1.3.10-1) unstable; urgency=low

  * New upstream release 
  * Modified manual pages: sacctmgr.1

 -- Gennaro Oliva <oliva.g@na.icar.cnr.it>  Wed, 05 Nov 2008 11:07:01 +0100

slurm-llnl (1.3.9-1) unstable; urgency=low

  * New upstream release
  * New watch file with generic versioning
  * Modified manual pages: sacctmgr.1, sacct.1, sinfo.1,
    slurm_free_job_info_msg.3 and slurm_slurmd_status.3
  * Deleted empty manual page slurm_trigger.3 and its symbolic links:
    slurm_{clear,free,get,set}_trigger.3

 -- Gennaro Oliva <oliva.g@na.icar.cnr.it>  Wed, 15 Oct 2008 14:49:27 +0200

slurm-llnl (1.3.8-1) unstable; urgency=low

  * New upstream release

 -- Gennaro Oliva <oliva.g@na.icar.cnr.it>  Thu, 04 Sep 2008 00:40:20 +0200

slurm-llnl (1.3.7-1) unstable; urgency=low

  * New upstream release
  * New watch file for new naming convention of development snapshots
  * Added libpmi0 and libslurm13 symbols files

 -- Gennaro Oliva <oliva.g@na.icar.cnr.it>  Fri, 29 Aug 2008 01:07:14 +0200

slurm-llnl (1.3.6-1) unstable; urgency=low

  * New upstream release 

 -- Gennaro Oliva <oliva.g@na.icar.cnr.it>  Thu, 24 Jul 2008 16:29:28 +0200

slurm-llnl (1.3.5-1) unstable; urgency=low

  * New upstream release
  * Changed watch file to avoid development snapshot download

 -- Gennaro Oliva <oliva.g@na.icar.cnr.it>  Tue, 15 Jul 2008 14:31:36 +0200

slurm-llnl (1.3.4-1) unstable; urgency=low

  * New upstream release
  * Upgraded to standards version 3.8.0
  * Homepage field added to the control file

 -- Gennaro Oliva <oliva.g@na.icar.cnr.it>  Tue, 24 Jun 2008 11:13:22 +0200

slurm-llnl (1.3.3-1) unstable; urgency=low

  * New upstream release
  * Removed patches to src/slurmctd/controller.c src/slurmdbd/slurmdbd.c
    doc/man/man1/sacctmgr.1 included to upstream
  * Edited watch file to seek for 1.3 releases
  * doc/man/man1/salloc.1 doc/man/man1/sbatch.1 doc/man/man5/slurm.conf.5
    patched to improve formatting and avoid manual warnings 

 -- Gennaro Oliva <oliva.g@na.icar.cnr.it>  Fri, 30 May 2008 13:11:30 +0200

slurm-llnl (1.3.2-1) unstable; urgency=low

  * New upstream major release.
  * New slurmdbd package.
  * init.d script modified to check if configuration file is for version 1.2
  * Installation script renamed to slurm-llnl.{pre,post}{inst,rm}
  * Sample slurm-resume.sh script to use with ResumeProgram
  * Sample slurm-suspend.sh script to use with SuspendProgram
  * New sample configuration file updated to version 1.3
  * New html automatic configuration tool updated to version 1.3
  * New build dependency for postgres and mysql development files
  * Added log files to be stored in /var/log/slurm-llnl 
  * Added logrotate for log files
  * Added patch to slurmctld in order to correctly support SIGHUP
  * Added patch to slurmdbd in order to correctly support SIGHUP
  * slurm-llnl.init.d modified in order to use the correct pidfile
  * slurm-llnl.init.d check openssl vulnerabilty
  * slurm-llnl.init.d check for key only on the controller and for cert on all
    the slurmd nodes only if cryptotype is openssl
  * slurm-llnl.init.d seek for key and cert in the location specified in the
    configuration file (not necessarly in /etc/slurm-llnl)
  * Added patch to sacctmgr.1 manual page to correct hyphens where
    minus signs were intended
  * Removed bashism from installation and init.d scripts

 -- Gennaro Oliva <oliva.g@na.icar.cnr.it>  Wed, 28 May 2008 10:49:49 +0200

slurm-llnl (1.3.0-1) unstable; urgency=low

  * New upstream release

 -- Gennaro Oliva <oliva.g@na.icar.cnr.it>  Mon, 31 Mar 2008 00:18:47 +0200

slurm-llnl (1.2.25-1) unstable; urgency=low

  * New upstream release 

 -- Gennaro Oliva <oliva.g@na.icar.cnr.it>  Fri, 21 Mar 2008 09:05:53 +0100

slurm-llnl (1.2.24-1) unstable; urgency=low

  * New upstream release

 -- Gennaro Oliva <oliva.g@na.icar.cnr.it>  Fri, 07 Mar 2008 15:41:43 +0100

slurm-llnl (1.2.23-1) unstable; urgency=low

  * New upstream release

 -- Gennaro Oliva <oliva.g@na.icar.cnr.it>  Sun, 17 Feb 2008 12:41:13 +0100

slurm-llnl (1.2.22-1) unstable; urgency=low

  * New Upstream Release
  * Modified watch file to search for updated 1.2.X version

 -- Gennaro Oliva <oliva.g@na.icar.cnr.it>  Fri, 01 Feb 2008 15:59:18 +0100

slurm-llnl (1.2.21-1) unstable; urgency=low

  * New upstream release
  * Added support for uscan (Closes: #454317) thanks to Manuel Prinz
  * Solve preinst failure when upgrading and the user slurm does not
    exist (Closes: #459618) thanks to Manuel Prinz

 -- Gennaro Oliva <oliva.g@na.icar.cnr.it>  Mon, 14 Jan 2008 15:06:12 +0100

slurm-llnl (1.2.20-1) unstable; urgency=low

  * New Upstream Release 

 -- Gennaro Oliva <oliva.g@na.icar.cnr.it>  Tue, 04 Dec 2007 15:38:55 +0100

slurm-llnl (1.2.19-1) unstable; urgency=low

  * New upstream available 

 -- Gennaro Oliva <oliva.g@na.icar.cnr.it>  Fri, 02 Nov 2007 12:31:16 +0100

slurm-llnl (1.2.18-1) unstable; urgency=low

  * New upstream version
  * Removed useless libglade2-dev, libgtk2.0-dev dependencies for the
    sview package

 -- Gennaro Oliva <oliva.g@na.icar.cnr.it>  Thu, 11 Oct 2007 12:06:47 +0200

slurm-llnl (1.2.17-1) unstable; urgency=low

  * New upstream release, 1.2.16 is missing because I was waiting for
    a uid in the range 60000-64999 to be assigned to the slurm user
  * Using fixed uid 64030 for the slurm user

 -- Gennaro Oliva <oliva.g@na.icar.cnr.it>  Fri, 28 Sep 2007 16:42:14 +0200

slurm-llnl (1.2.15-2) unstable; urgency=low

  * Added slurm-llnl dependency for sview to solve old packages
    installation conflict and avoid problems if configuration is missing

 -- Gennaro Oliva <oliva.g@na.icar.cnr.it>  Wed, 12 Sep 2007 14:41:26 +0200

slurm-llnl (1.2.15-1) unstable; urgency=low

  * New upstream release
  * sview moved to a separate package (slurm-llnl-sview) to avoid gtk
    dependency for slurm-llnl package

 -- Gennaro Oliva <oliva.g@na.icar.cnr.it>  Sat, 01 Sep 2007 02:10:40 +0200

slurm-llnl (1.2.14-1) unstable; urgency=low

  * New upstream available, 13 and 12 are missing because I was on
    vacation
  * Fixed debian/control packages Sections (Closes: #438906) thanks to
    Manuel Prinz
  * Fixed debian/control plugins plugins-dev packages descriptions
    (Closes: #435133) thanks to Anton Blanchard

 -- Gennaro Oliva <oliva.g@na.icar.cnr.it>  Thu, 23 Aug 2007 21:34:14 +0200

slurm-llnl (1.2.11-1) unstable; urgency=low

  * debian/copyright edited by Dirk 

 -- Gennaro Oliva <oliva.g@na.icar.cnr.it>  Fri, 20 Jul 2007 21:39:40 +0200

slurm-llnl (1.2.11~20070720-1) unstable; urgency=low

  * Added OpenSSL exception to debian/copyright

 -- Gennaro Oliva <oliva.g@na.icar.cnr.it>  Fri, 20 Jul 2007 16:09:20 +0200

slurm-llnl (1.2.11~20070713-1) unstable; urgency=low

  * New upstream release 

 -- Gennaro Oliva <oliva.g@na.icar.cnr.it>  Fri, 13 Jul 2007 21:17:05 +0200

slurm-llnl (1.2.9-20070617) unstable; urgency=low

  * Switch to the slurm-llnl namespace with sysconfdir /etc/slurm-llnl and
    localstatedir /var/run/slurm-llnl
  * Consequent modification of postinst, postrm, slurm-llnl.dirs,
    slurm-llnl-configurator.html
  * Removed service stop in the preinst upgrade case to avoid the double
    stop
  * Naive sample configuration with two hosts among the examples

 -- Gennaro Oliva <oliva.g@na.icar.cnr.it>  Sun, 17 Jun 2007 10:41:48 +0200

slurm-llnl (1.2.9-20070610) unstable; urgency=low

  * New upstream version availabe
  * Lintian warning manpage-has-errors-from-man for srun.1 and spank.8 has
    been removed

 -- Gennaro Oliva <oliva.g@na.icar.cnr.it>  Sun, 10 Jun 2007 01:17:37 +0200

slurm-llnl (1.2.7-20070606) unstable; urgency=low

  * Added "sleep 1" between start and stop to make init.d script restart work 
  * New copyright file with full listing of authors, copyrights and licenses

 -- Gennaro Oliva <oliva.g@na.icar.cnr.it>  Wed, 06 Jun 2007 00:20:26 +0200

slurm-llnl (1.2.7-20070520) unstable; urgency=low

  * New upstream release available
  * Debconf configuration removed
  * LSB functions for the init script
  * Init script checks configuration and point to README.Debian
  * slurm-llnl-configurator.html created from configurator.html
  * old fsf address fixed
  * preinst upgrade adduser (for people upgrading from old version)

 -- Gennaro Oliva <oliva.g@na.icar.cnr.it>  Thu, 24 May 2007 23:15:03 +0200

slurm-llnl (1.1.20-1) unstable; urgency=low

  * New upstream version available
  * Built on munge not using opessl 
  * Using 1.1.13-1 sample configuration file beacuse new upstream config
    file is not well commented

 -- Gennaro Oliva <oliva.g@na.icar.cnr.it>  Tue, 28 Nov 2006 09:00:31 +0100

slurm-llnl (1.1.13-1) unstable; urgency=low

  * New upstream version available

 -- Gennaro Oliva <oliva.g@na.icar.cnr.it>  Sun,  1 Oct 2006 22:49:47 +0200

slurm-llnl (1.1.10-1) unstable; urgency=low

  * New upstream version available

 -- Gennaro Oliva <oliva.g@na.icar.cnr.it>  Sat,  2 Sep 2006 15:30:43 +0200

slurm-llnl (1.1.4-1) unstable; urgency=low

  * New upstream version available

 -- Gennaro Oliva <oliva.g@na.icar.cnr.it>  Mon, 17 Jul 2006 17:59:00 +0200

slurm-llnl (1.1.3-1) unstable; urgency=low

  * New upstream version available
  * Removed bluegene binaries

 -- Gennaro Oliva <oliva.g@na.icar.cnr.it>  Wed, 12 Jul 2006 17:18:57 +0200

slurm-llnl (1.1.1-1) unstable; urgency=low

  * New upstream version available
  * Debconf script for installation
  * Fixed Build-Dependencies with curses

 -- Gennaro Oliva <oliva.g@na.icar.cnr.it>  Tue, 11 Jul 2006 22:29:25 +0200

slurm-llnl (1.0.1-1) unstable; urgency=low

  * Initial release Closes: #351688

 -- Gennaro Oliva <oliva.g@na.icar.cnr.it>  Tue,  2 May 2006 01:10:43 +0200<|MERGE_RESOLUTION|>--- conflicted
+++ resolved
@@ -1,12 +1,3 @@
-<<<<<<< HEAD
-slurm-wlm (22.05.8-3sci11u1) scibian11; urgency=medium
-
-  * drop down support of ROCm System Management
-  * Update wait health check patch for slurm 22.05.8
-  * Update PMIx v3 dlopen path for slurm 22.05.8
-
- -- Kwame Amedodji <kwame-externe.amedodji@edf.fr>  Thu, 06 Apr 2023 09:05:54 +0200
-=======
 slurm-wlm (23.02.6-1) unstable; urgency=medium
 
   * New upstream release fixes CVE-2023-41914
@@ -56,7 +47,14 @@
   * Restore plugstack.conf (Closes: #1035562)
 
  -- Gennaro Oliva <oliva.g@na.icar.cnr.it>  Wed, 10 May 2023 00:14:41 +0200
->>>>>>> 78b6fb3d
+
+slurm-wlm (22.05.8-3sci11u1) scibian11; urgency=medium
+
+  * drop down support of ROCm System Management
+  * Update wait health check patch for slurm 22.05.8
+  * Update PMIx v3 dlopen path for slurm 22.05.8
+
+ -- Kwame Amedodji <kwame-externe.amedodji@edf.fr>  Thu, 06 Apr 2023 09:05:54 +0200
 
 slurm-wlm (22.05.8-3) unstable; urgency=medium
 
