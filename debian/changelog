<<<<<<< HEAD
slurm-llnl (17.11.2-1sci9u1) scibian9; urgency=medium

  * Rebuild for scibian9
  * Update b-d with new mysql-dev meta-package

 -- Rémi Palancher <remi-externe.palancher@edf.fr>  Thu, 26 Apr 2018 13:45:41 +0200
=======
slurm-llnl (17.11.2-1sci8u3) scibian8; urgency=medium

  * Add undisclosed security fix for CVE-2018-10995
  * Add patch to fix removing array job in slurmctld

 -- Rémi Palancher <remi-externe.palancher@edf.fr>  Fri, 08 Jun 2018 09:49:56 +0200
>>>>>>> b8618fef

slurm-llnl (17.11.2-1sci8u2) scibian8; urgency=medium

  [ Thomas HAMEL ]
  * slurmctld: Check UID in pack_job before hiding

 -- Thomas HAMEL <thomas-externe.hamel@edf.fr>  Thu, 26 Apr 2018 11:44:28 +0200

slurm-llnl (17.11.2-1sci8u1) scibian8; urgency=medium

  * Scibian8 rebuild

 -- Rémi Palancher <remi-externe.palancher@edf.fr>  Mon, 19 Mar 2018 15:10:14 +0100

slurm-llnl (17.11.2-1~calibre9u10) calibre9; urgency=medium

  * Update security patch to fix reg with shared libs

 -- Rémi Palancher <remi-externe.palancher@edf.fr>  Fri, 09 Mar 2018 09:39:16 +0100

slurm-llnl (17.11.2-1~calibre9u9) calibre9; urgency=medium

  * Update security patch with update from SchedMD

 -- Rémi Palancher <remi-externe.palancher@edf.fr>  Mon, 05 Mar 2018 15:48:49 +0100

slurm-llnl (17.11.2-1~calibre9u8) calibre9; urgency=medium

  * Add undisclosed security fix

 -- Rémi Palancher <remi-externe.palancher@edf.fr>  Mon, 05 Mar 2018 11:11:34 +0100

slurm-llnl (17.11.2-1~calibre9u7) calibre9; urgency=medium

  * upstream patch Avoid-node-hang-in-COMPLETING-state

 -- Thomas Hamel <thomas-externe.hamel@edf.fr>  Tue, 30 Jan 2018 14:58:25 +0100

slurm-llnl (17.11.2-1~calibre9u6) calibre9; urgency=medium

  * Revert of upstream commit b31fa177c1ca26dcd2d5cd952e692ef87d95b528

 -- Mehdi Dogguy <mehdi.dogguy@edf.fr>  Thu, 25 Jan 2018 11:02:46 +0100

slurm-llnl (17.11.2-1~calibre9u5) calibre9; urgency=medium

  * Add patch to fix issues when starting the backup slurmdbd.

 -- Mehdi Dogguy <mehdi.dogguy@edf.fr>  Tue, 23 Jan 2018 18:31:20 +0100

slurm-llnl (17.11.2-1~calibre9u4) calibre9; urgency=medium

  * Rename include directory back to /usr/include/slurm for compatibility
    reasons.

 -- Mehdi Dogguy <mehdi.dogguy@edf.fr>  Tue, 16 Jan 2018 11:43:58 +0100

slurm-llnl (17.11.2-1~calibre9u3) calibre9; urgency=medium

  * Add fixes for https://bugs.schedmd.com/show_bug.cgi?id=4621
    - debian/patches/cwd-in-multi-prog
    - debian/patches/test_exec-feature-to-multi-prog-option-of-srun

 -- Mehdi Dogguy <mehdi.dogguy@edf.fr>  Tue, 16 Jan 2018 10:29:50 +0100

slurm-llnl (17.11.2-1~calibre9u2) calibre9; urgency=medium

  * Add dh-systemd to build dependencies
  * Lower minimal required version for debhelper to something suitable
    on Debian 8.
  * Use configure flag --localstatedir instead of --runstatedir since
    the latter is not valid with Jessie's version of libtool.
  * Do not use dh_strip's --no-automatic-dbgsym flag as it comes with
    newer versions of debhelper.
  * Add needed -dbg packages, as they are not auto-generated in Jessie

 -- Mehdi Dogguy <mehdi.dogguy@edf.fr>  Mon, 15 Jan 2018 09:02:00 +0100

slurm-llnl (17.11.2-1~calibre9u1) calibre9; urgency=medium

  * Backport to Calibre9

 -- Mehdi Dogguy <mehdi.dogguy@edf.fr>  Sun, 14 Jan 2018 14:51:26 +0100

slurm-llnl (17.11.2-1) unstable; urgency=medium

  [ Mehdi Dogguy ]
  * New upstream release
    - Refresh patches
  * Drop old transitional packages (Closes: #878864) and old Replaces
    and Breaks statements.
  * Fix default pidfile for slurm daemons (See: #885759)
  * Use --runstatedir instead of --localstatedir in debian/rules to
    specify run state directory.
  * Override call to dh_shlibdeps so that dpkg-shlibdeps finds
    libslurmfull.so
  * Override lintian error binary-or-shlib-defines-rpath: Slurm provides
    a private shared library. Its location matches the future name of the
    source package.

  [ Gennaro Oliva ]
  * Drop unused lintian spelling-error-in-binary overrides
  * Update d/copyright
  * Upgrade Standards-Version to 4.1.2, no changes needed

 -- Mehdi Dogguy <mehdi@debian.org>  Sun, 14 Jan 2018 10:59:47 +0100

slurm-llnl (17.02.9-1) unstable; urgency=medium

  * New upstream release fixes CVE-2017-15566 (Closes: #880530)
  * Add new symbols to libslurm31 and libslurmdb31
  * Modify header patch to remove google script in the footer
  * Rename header patch

 -- Gennaro Oliva <oliva.g@na.icar.cnr.it>  Sun, 05 Nov 2017 01:02:24 +0100

slurm-llnl (17.02.7-1) unstable; urgency=medium

  * New upstream release
  * Rightly moving slurmdbd symbols in slurmdbd debug package
  * Switch from -dbg packages to automatic -dbgsym
  * Change package priority to optional as required by the new standard
  * Change d/copyright format uri to https
  * Standard version upgraded to 4.1.1
  * Increase debhelper version dependency to get rid of dh-systemd
  * Add srun, sbatch and sacct autopkgtests

 -- Gennaro Oliva <oliva.g@na.icar.cnr.it>  Sat, 07 Oct 2017 01:25:22 +0200

slurm-llnl (17.02.5-1) unstable; urgency=medium

  [ Mehdi Dogguy and Gennaro Oliva ]
  * New upstream release.
  * Refresh patches.
  * Update libslurm{db,}31.symbols

  [ Gennaro Oliva ]
  * Update d/copyright and switch to copyright-format 1.0

 -- Gennaro Oliva <oliva.g@na.icar.cnr.it>  Mon, 03 Jul 2017 15:30:51 +0200

slurm-llnl (17.02.2-1sci8u1) scibian8; urgency=medium

  * Scibian8 rebuild.

 -- Rémi Palancher <remi-externe.palancher@edf.fr>  Thu, 14 Dec 2017 15:51:55 +0100

slurm-llnl (17.02.2-1~calibre9+2) calibre9; urgency=medium

  * Add undisclosed security fix

 -- Rémi Palancher <remi-externe.palancher@edf.fr>  Thu, 19 Oct 2017 11:55:36 +0200

slurm-llnl (17.02.2-1~calibre9+1) calibre9; urgency=medium

  * Backport to Calibre9

 -- Mehdi Dogguy <mehdi.dogguy@edf.fr>  Thu, 27 Apr 2017 11:08:26 +0200

slurm-llnl (17.02.1.2-1~calibre9+1) calibre9; urgency=medium

  * Backport to Calibre9
  * Remove prolog fix patch as merged upstream
  * Remove cgroup release agent everywhere

 -- Rémi Palancher <remi-externe.palancher@edf.fr>  Wed, 05 Apr 2017 13:29:57 +0200

slurm-llnl (17.02.1.2-1) unstable; urgency=medium

  * New upstream major release
  * Update libslurm{,db} package files to soname 31
  * Refresh patches and remove those included upstream
  * Remove srun_cr man page not installed without blcr support
  * Update service files to avoid killing job (Closes: #855905)

 -- Gennaro Oliva <oliva.g@na.icar.cnr.it>  Wed, 08 Mar 2017 08:57:37 +0100

slurm-llnl (16.05.9-1) unstable; urgency=medium

  * New upstream release
  * Overrides spelling-error-in-binary false positives

 -- Gennaro Oliva <oliva.g@na.icar.cnr.it>  Fri, 03 Feb 2017 09:50:02 +0100

slurm-llnl (16.05.8-1) unstable; urgency=medium

  * New upstream release 
  * Remove wiki.conf.5 from slurm-client manpages

 -- Gennaro Oliva <oliva.g@na.icar.cnr.it>  Sat, 07 Jan 2017 02:40:23 +0100

slurm-llnl (16.05.7-2) unstable; urgency=medium

  * Enable multiple slurmd support (Closes: #849140)
  * Drop dependency on openssl-blacklist (Closes: #848627)
  * slurmd and slurm-client postrm don't kill slurm processes anymore
  * Checks whether the slurm user exists before deleting
  * Use numerical uid 64030 to kill slurm owned processes

 -- Gennaro Oliva <oliva.g@na.icar.cnr.it>  Fri, 30 Dec 2016 16:06:07 +0100

slurm-llnl (16.05.7-1) unstable; urgency=medium

  * New upstream release (Closes: #828549)
  * Add libswitch-perl dependency to slurm-wlm-torque (Closes: #847342)
  * Add slurmd.README.Debian (Closes: #845268) 
  * Move README.Debian to slurmctld.README.Debian
  * Add lintian overrides for no bindnow in many packages
  * Use jquery.min.js provided by libjs-jquery instead of upstream's
  * Add jquery source in missing-sources

 -- Gennaro Oliva <oliva.g@na.icar.cnr.it>  Wed, 14 Dec 2016 11:01:06 +0100

slurm-llnl (16.05.6-1~calibre9+3) calibre9; urgency=medium

  * Use lua 5.2

 -- Thomas Hamel <thomas-externe.hamel@edf.fr>  Fri, 17 Feb 2017 13:47:53 +0000

slurm-llnl (16.05.6-1~calibre9+2) calibre9; urgency=medium

  * Add patch to fix prolog handling.

 -- Rémi Palancher <remi-externe.palancher@edf.fr>  Thu, 22 Dec 2016 15:12:18 +0100

slurm-llnl (16.05.6-1~calibre9+1) calibre9; urgency=medium

  * Backport to Calibre9.
  * Change back build-dep to libmysqlclient-dev since default is not available
    in jessie.

 -- Rémi Palancher <remi-externe.palancher@edf.fr>  Wed, 16 Nov 2016 16:27:29 +0100

slurm-llnl (16.05.6-1) unstable; urgency=medium

  * Update libslurm{,db} symbols files
  * Remove unused hardening-no-bindnow lintian overrides
  * Add lsb-base dependency to slurmdbd
  * Change libmysqlclient-dev build dependency to default
  * Add libpmi2-0 packages thanks to Markus Geimer (Closes: #840404)

 -- Gennaro Oliva <oliva.g@na.icar.cnr.it>  Fri, 28 Oct 2016 16:23:07 +0200

slurm-llnl (16.05.5-1) unstable; urgency=medium

  * New upstream release
  * Update debian configurators
  * Update header patch to remove google script in html
  * Update symbol files

 -- Gennaro Oliva <oliva.g@na.icar.cnr.it>  Fri, 30 Sep 2016 16:08:43 +0200

slurm-llnl (16.05.4-1~calibre9+2) calibre9; urgency=medium

  * debconf to control PAM slurm module activation
  * use upstream cgroup release agent example
  * better defaults for cgroup.conf example
  * set RSS/MEMLOCK limits unlimited for slurmd

 -- Rémi Palancher <remi-externe.palancher@edf.fr>  Tue, 11 Oct 2016 12:11:38 +0200

slurm-llnl (16.05.4-1~calibre9+1) calibre9; urgency=medium

  * Backport to Calibre9.

 -- Rémi Palancher <remi-externe.palancher@edf.fr>  Tue, 27 Sep 2016 15:09:16 +0200

slurm-llnl (16.05.4-1) unstable; urgency=medium

  * New upstream release 
  * Add missing sh5util binary to slurm-client and qalter qrerun and
    mpiexec.slurm to slurm-wlm-torque (as requested by Jordi Blasco)
  * Update ax_lib_hdf5.m4 to avoid CPPFLAGS to be overwritten
  * Add HDF5_CPPFLAGS to successfully compile libsh5util_old.la
  * Restore default fortify flags

 -- Gennaro Oliva <oliva.g@na.icar.cnr.it>  Mon, 26 Sep 2016 11:44:23 +0200

slurm-llnl (16.05.2-1) unstable; urgency=medium

  * New upstream release 

 -- Gennaro Oliva <oliva.g@na.icar.cnr.it>  Fri, 29 Jul 2016 18:34:26 +0200

slurm-llnl (16.05.0-1) unstable; urgency=medium

  * New upstream major release 
  * Update library files to version 30

 -- Gennaro Oliva <oliva.g@na.icar.cnr.it>  Tue, 14 Jun 2016 11:15:17 +0200

slurm-llnl (15.08.11-1) unstable; urgency=medium

  * New upstream release 
  * Fix d/rules using wildcard instead of the triplet

 -- Gennaro Oliva <oliva.g@na.icar.cnr.it>  Wed, 04 May 2016 12:01:47 +0200

slurm-llnl (15.08.10-1) unstable; urgency=medium

  * New upstream release 
  * Update libslurm29 and libslurmdb29 symbol files
  * Add hardening=+pie to DEB_BUILD_MAINT_OPTIONS
  * Add Documentation section in systemd service files
  * Remove fix-spelling-errors patch included in upstream
  * Add lintian overrides for missing bindnow option
  * Upgrade to standard version 3.9.8
  * Remove postinst/rm in library packages since ldconfig is now handled
    by dh_makeshlibs

 -- Gennaro Oliva <oliva.g@na.icar.cnr.it>  Tue, 03 May 2016 17:19:24 +0200

slurm-llnl (15.08.8-1~calibre9+4) calibre9; urgency=low

  * Add patch to fix multiple/constraints support on heterogeneous nodes.
  * Only include *.conf in plugstack.conf.d/

 -- Rémi Palancher <remi-externe.palancher@edf.fr>  Mon, 11 Apr 2016 10:10:42 +0200

slurm-llnl (15.08.8-1~calibre9+3) calibre9; urgency=low

  * Fix patch: faster shutdown when waiting for NHC

 -- Thomas HAMEL <thomas-externe.hamel@edf.fr>  Wed, 16 Mar 2016 09:28:16 +0000

slurm-llnl (15.08.8-1~calibre9+2) calibre9; urgency=low

  * New patch: Slurmd waits for health check during start 

 -- Thomas HAMEL <thomas-externe.hamel@edf.fr>  Fri, 04 Mar 2016 14:28:16 +0000

slurm-llnl (15.08.8-1+c9+1) calibre9; urgency=low

  * Backport to Calibre9
  * Remove adduser from slurmdbd deps

 -- Rémi Palancher <remi-externe.palancher@edf.fr>  Fri, 26 Feb 2016 14:22:37 +0100

slurm-llnl (15.08.8-1) unstable; urgency=medium

  * New upstream release 
  * Upgrade to standard version 3.9.7
  * Use https uri for Vcs-Browser and Vcs-Git in d/control
  * Update libslurm29 and libslurmdb29 symbol files 

 -- Gennaro Oliva <oliva.g@na.icar.cnr.it>  Wed, 24 Feb 2016 13:21:18 +0100

slurm-llnl (15.08.7-1) unstable; urgency=medium

  * New upstream release 
  * Call ldconfig in postinst/rm of library packages

    [ Ana Guerrero Lopez ]
  * Add package slurm-wlm-emulator. This package provides binaries that are
    already in the slurmd and slurmctld package. These packages binaries
    have now the suffix -wlm and the binaries in slurm-wln-emulator got
    the suffix -wlm-emulator.
    The binaries are handled with alternatives, having the emulator package
    a higher priority value.
  * Add slurm-client-emulator with all the same binaries from slurm-client
    built in emulator mode, these are the binaries to use when running thr
    daemons from slurm-wlm-emulator.
    Binaries have appended suffix -emulator to avoid conflicts.

 -- Gennaro Oliva <oliva.g@na.icar.cnr.it>  Fri, 22 Jan 2016 21:20:36 +0100

slurm-llnl (15.08.4-1) unstable; urgency=medium

  * New upstream release
  * Change slurm user's home directory to /nonexistent
  * Update libslurm29 and libslurmdb29 symbol files

 -- Gennaro Oliva <oliva.g@na.icar.cnr.it>  Mon, 30 Nov 2015 17:40:21 +0100

slurm-llnl (15.08.3-1) unstable; urgency=medium

  * New upstream release 

 -- Gennaro Oliva <oliva.g@na.icar.cnr.it>  Fri, 06 Nov 2015 13:53:28 +0100

slurm-llnl (15.08.2-1) unstable; urgency=medium

  * New upstream release 
  * Remove scontrol-man-page included in upstream 
  * Remove unused override shlib-with-executable-stack in
    slurm-wlm-basic-plugins for a false-positive now fixed

 -- Gennaro Oliva <oliva.g@na.icar.cnr.it>  Mon, 26 Oct 2015 12:23:09 +0100

slurm-llnl (15.08.1-1) unstable; urgency=medium

  * New upstream release 
  * Remove man-pages patch included in upstream
  * Update libslurm29 and libslurmdb29 symbol files 
  * Fix a typo in scontrol.1 

 -- Gennaro Oliva <oliva.g@na.icar.cnr.it>  Mon, 28 Sep 2015 15:41:18 +0200

slurm-llnl (15.08.0-1) unstable; urgency=medium

  * New upstream release 
  * Updated libraries api version to 29 
  * Updated mail-path patch
  * Minor man pages changes 
  * Add d/slurm-client.lintian-overrides to avoid warnings for a long
    line in acct_gather.conf.5 and for the conflicts with sinfo in
    d/control
  * Remove d/slurmd.lintian-overrides since the lintian bug that caused
    the spelling-error-in-binary false positive was solved

 -- Gennaro Oliva <oliva.g@na.icar.cnr.it>  Thu, 24 Sep 2015 16:30:57 +0200

slurm-llnl (14.11.8-4) unstable; urgency=medium

  * Conflict with older versions of sinfo only

 -- Mehdi Dogguy <mehdi@debian.org>  Wed, 19 Aug 2015 22:15:21 +0000

slurm-llnl (14.11.8-3) unstable; urgency=medium

  * Add libipmimonitoring-dev build dependency (Closes: #792368)
  * Add librrd-dev build dependency (Closes: #792370)

 -- Gennaro Oliva <oliva.g@na.icar.cnr.it>  Wed, 15 Jul 2015 09:48:30 +0200

slurm-llnl (14.11.8-2) unstable; urgency=medium

  * Correct a typo in the slurmd init.d script (Closes: #792027) 

 -- Gennaro Oliva <oliva.g@na.icar.cnr.it>  Mon, 13 Jul 2015 08:55:20 +0200

slurm-llnl (14.11.8-1) unstable; urgency=medium

  * New upstream release
  * Updated libslurm28 and libslurmdb28 symbol files

 -- Gennaro Oliva <oliva.g@na.icar.cnr.it>  Wed, 08 Jul 2015 11:01:46 +0200

slurm-llnl (14.11.7-1) unstable; urgency=medium

  * New upstream release 

 -- Gennaro Oliva <oliva.g@na.icar.cnr.it>  Thu, 02 Jul 2015 14:46:24 +0200

slurm-llnl (14.11.6-1) unstable; urgency=medium

  [ Gennaro Oliva ]
  * New upstream release
  * Minor man pages formatting changes
  * Restore var/*/slurm-llnl dirnames in the html configurator tools
  * Add --disable-debug to configure

  [ Rémi Palancher ]
  * Add -dbg packages for libs, binaries and plugins
  * Remove autoreconf since not needed anymore
  * Remove patch honor-without-rpath-hwloc since merged upstream
  * Create user slurm on slurm-client pkg install (Closes: #783663)
  * Add missing dep on ucf + adduser on pkgs
  * Add missing dep for -client on -basic-plugins (Closes: #783662)

 -- Gennaro Oliva <oliva.g@na.icar.cnr.it>  Wed, 20 May 2015 16:47:32 +0200

slurm-llnl (14.11.4-1+c9+4) calibre9; urgency=medium

  * Add slurm-client-emulator with all binaries built in emulator mode.
    Binaries have appended suffix -emulator to avoid conflicts.

 -- Ana Guerrero Lopez <ana-externe.guerrero@edf.fr>  Wed, 25 Nov 2015 10:51:41 +0100

slurm-llnl (14.11.4-1+c9+3) calibre9; urgency=medium

  * Add package slurm-wlm-emulator. This package provides binaries that are
    already in the slurmd and slurmctld package. These packages binaries
    have now the suffix -wlm and the binaries in slurm-wln-emulator got
    the suffix -wlm-emulator.
    The binaries are handled with alternatives, having the emulator package
    a higher priority value.

 -- Ana Guerrero Lopez <ana-externe.guerrero@edf.fr>  Fri, 06 Nov 2015 10:11:27 +0100

slurm-llnl (14.11.4-1+c9+2) calibre8; urgency=low

  * Move user slurm into slurm-wlm-basic-plugins pkg
  * Use systemctl to send SIGHUP to daemons

 -- Rémi Palancher <remi-externe.palancher@edf.fr>  Thu, 09 Apr 2015 14:36:10 +0200

slurm-llnl (14.11.4-1+c8+1) calibre8; urgency=low

  * New upstream release.

 -- Mehdi Dogguy <mehdi.dogguy@edf.fr>  Thu, 26 Feb 2015 15:32:05 +0100

slurm-llnl (14.11.3-1+c8+1) calibre8; urgency=low

  * Imported Upstream version 14.11.3
  * Removed patch nowait-pmi-rank-0 since merged upstream

 -- Rémi Palancher <remi-externe.palancher@edf.fr>  Mon, 19 Jan 2015 09:35:31 +0100

slurm-llnl (14.11.2-1+c8+2) calibre8; urgency=low

  * Install plugstack.conf with plugins package

 -- Rémi Palancher <remi-externe.palancher@edf.fr>  Fri, 02 Jan 2015 15:08:55 +0100

slurm-llnl (14.11.2-1+c8+1) calibre8; urgency=low

  * New upstream version 14.11.2
  * Bump SONAME to 28
  * Updated d/libslurm[db]28.symbols
  * Remove patch honor-without-rpath-hwloc since merged upstream
  * Remove patch manpages since merged upstream
  * Disable autoreconf since not needed anymore
  * Updated patch nowait-pmi-rank-0 with upstream proposal

 -- Rémi Palancher <remi-externe.palancher@edf.fr>  Wed, 31 Dec 2014 09:47:31 +0100

slurm-llnl (14.03.9-5+c8+1) calibre8; urgency=low

  * Backport to calibre8
  * Set memlock ulimit to infinity for slurmctld
  * Remove useless init scripts
  * Manually create tmpfiles in daemons postinst since debhelper
    in wheezy does not do it by itself.
  * Automatically configure PAM with libpam-slurm pkg
  * Add new -dbg packages with debug symbols
  * Add missing dep to plugins on slurm-client
  * Fix typo in -doc pkg description
  * Add patch to avoid delay on commit for PMI rank 0

 -- Rémi Palancher <remi-externe.palancher@edf.fr>  Thu, 18 Dec 2014 16:27:36 +0100

slurm-llnl (14.03.9-5) unstable; urgency=medium

  [ Roland Fehrenbacher ]
  * sacctmgr moved to the slurm-client package (Closes: #768938)

 -- Gennaro Oliva <oliva.g@na.icar.cnr.it>  Wed, 12 Nov 2014 12:07:04 +0100

slurm-llnl (14.03.9-4) unstable; urgency=medium

  * Declaring slurm-client conflict with sinfo (Closes: #768112)

 -- Gennaro Oliva <oliva.g@na.icar.cnr.it>  Thu, 06 Nov 2014 10:28:03 +0100

slurm-llnl (14.03.9-3) unstable; urgency=medium

  * Do not force slurmdbd.conf's mode to 600.

 -- Mehdi Dogguy <mehdi@debian.org>  Sat, 25 Oct 2014 01:13:56 +0200

slurm-llnl (14.03.9-2) unstable; urgency=medium

  [ Roland Fehrenbacher ]
  * Fix names of boot scripts in logrotate files
  * Ensure slurmdbd.conf has mode 600

 -- Gennaro Oliva <oliva.g@na.icar.cnr.it>  Fri, 24 Oct 2014 15:31:40 +0200

slurm-llnl (14.03.9-1) unstable; urgency=low

  [ Mehdi Dogguy ]
  * New upstream release.

  [ Gennaro Oliva ]
  * Upgraded to standard version 3.9.6
  * Updated libslurm27.symbols and libslurmdb27.symbols.
  * Fix spelling error in slurm.conf.5
    * add debian/patches/manpages
  * Added munge to slurmd and slurmctld Depends (Closes: #766160)

  [ Rémi Palancher ]
  * Enable hwloc support
    * add Build-Depends on libhwloc-dev
    * enable dh autoreconf
    * add debian/patches/honor-without-rpath-hwloc

 -- Gennaro Oliva <oliva.g@na.icar.cnr.it>  Thu, 23 Oct 2014 17:27:46 +0200

slurm-llnl (14.03.8-2) unstable; urgency=medium

  [ Mehdi Dogguy ]
  * Update Homepage field in d/control file
  * Fix watch file

  [ Rémi Palancher ]
  * Use architecture.mk for DEB_BUILD/DEB_HOST defs
  * Fix typo in default PID path in configurator

 -- Mehdi Dogguy <mehdi@debian.org>  Tue, 07 Oct 2014 21:55:59 +0200

slurm-llnl (14.03.8-1) experimental; urgency=medium

  [ Gennaro Oliva ]
  * Binary packages renaming:
    slurm-llnl -> slurm-client
    slurm-llnl-slurmd -> slurmd
    slurm-llnl-slurmctld -> slurmctld
    slurm-llnl-slurdbd -> slurmdbd
    slurm-llnl-basic-plugins -> slurm-wlm-basic-plugins
    slurm-llnl-basic-plugins-dev -> slurm-wlm-basic-plugins-dev
    slurm-llnl-sview -> sview
    slurm-llnl-doc -> slurm-wlm-doc
  * New slurm-wlm metapackage depending on slurmctld
    slurm-client and slurmd
  * New slurm-llnl and slurm-llnl-slurmdbd
    transitional dummy packages
  * README.* updated
  * Configurators, slurm-resume.sh and
    slurm-suspend.sh examples moved to the slurmctld
    package
  * init.d scripts modified to import old default and
    to avoid usless dependency on slurm-client
  * Restored lintian-overrides files to avoid
    informational ("-I") tags
  * Added slurm directories in transitional dummy
    packages to avoid installation messages warnings
    about not removing non-empty directories
  * Added slurm-llnl-slurmdbd and slurm-llnl preinst
    to remove rc?.d symlinks to the old init scripts
    and the script itself if it doesn't contain user
    changes
  * Added {slurmd,slurmctld,slurmdbd}.tmpfile to
    create /var/run/slurm-llnl when using systemd
  * Added a warning message in the slurm-llnl preinst in case of
    modified init files

  [ Rémi Palancher ]
  * New upstream release 14.03.7 (Closes: #756012)
    Maintainers patches have been ported to this new upstream version
    SONAME of shared libs in *-dev pkgs dumped from 26 to 27 with updated
    debian/*.symbols
  * Bump debhelper compat level from 7 to 9
  * Split slurm-llnl package into 3 packages: slurm-llnl{,-slurmd,-slurmtld}
    (Closes: #749945)
  * Added native systemd services files
  * Remove build-dep to libpq-dev since upstream does not support PostgreSQL
    backend anymore
  * Big cleanup in debian/rules back to something more dh standards compliant.
    This also fixes FTBFS when built twice in a row (Closes: #617697).
  * Moved examples in dedicated subdirectory
  * Adds examples for cgroup configuration in slurmd pkg
  * Remove useless file related to transient slurm-llnl-dev package
  * Use globing in libslurm-dev.manpages
  * Correct path to README in init scripts and path to example in README
  * Add patch to increase size of read buffer for sacctmgr
    + debian/patches/sacctmgr-increase-buffer
  * Enable parallel build
  * Remove all lintian overrides

  [ Mehdi Dogguy ]
  * Wrap {,Build-}Depends lines in debian/control file to increase readability.
  * Add Rémi and myself as Uploaders
  * Add Vcs-{Browser,Git} fields.
  * Import new upstream release (14.03.8)

 -- Rémi Palancher <remi@rezib.org>  Mon, 08 Sep 2014 15:00:28 +0200

slurm-llnl (2.6.7-2) unstable; urgency=medium

  [ gregor herrmann ]
  * Fix "hardcodes /usr/lib/perl5":
    - drop debian/libslurmdb-perl.dirs
    - dynamically create directories and move files in debian/rules, using the
      value of $Config{vendorarch}
    (Closes: #752814)

  [ Gennaro Oliva ]
  * Add lintian overrides for spelling-error-in-binary in the
    slurm-llnl-basic-plugins package to avoid wrong spelling error detection
  * Added dh_autoreconf (Closes: #744659)

 -- Gennaro Oliva <oliva.g@na.icar.cnr.it>  Tue, 29 Jul 2014 17:13:06 +0200

slurm-llnl (2.6.7-1) unstable; urgency=medium

  * New upstream release
  * Added lua5.1-0-dev build dependency

 -- Gennaro Oliva <oliva.g@na.icar.cnr.it>  Fri, 21 Mar 2014 16:47:16 +0100

slurm-llnl (2.6.5-1) unstable; urgency=low

  * New upstream release
  * Changed Build-Depends entry from postgresql-server-dev to libpq-dev
    (Closes: #732512) thanks to Christoph Berg and Martin Pitt
  * Sleeping one second in the postrotate section of slurm-llnl.logrotate
    (Closes: #735741) thanks to Stephane Vaillant
  * Adding optional dependency for mysql in slurm-llnl-slurmdbd.init.d
    (Closes: #735748) thanks to Stephane Vaillant

 -- Gennaro Oliva <oliva.g@na.icar.cnr.it>  Sat, 04 Jan 2014 10:43:02 +0100

slurm-llnl (2.6.4-1) unstable; urgency=low

  * New upstream release 

 -- Gennaro Oliva <oliva.g@na.icar.cnr.it>  Tue, 05 Nov 2013 12:49:24 +0100

slurm-llnl (2.5.7-1) unstable; urgency=low

  * New upstream relase
  * Add lintian overrides for shlib-with-executable-stack in the
    slurm-llnl-basic-plugins package since _block_sync_core_bitmap in
    src/plugins/select/cons_res/dist_tasks.c contains nested functions
  * Add slurm-llnl-configurator.easy.html
  * Changed homepage to http://www.schedmd.com (Closes: #703529)
  * Successfully compile under 4.8 (Closes: #701359)

 -- Gennaro Oliva <oliva.g@na.icar.cnr.it>  Sat, 08 Jun 2013 17:53:39 +0200

slurm-llnl (2.5.3-1) unstable; urgency=low

  * New upstream major release 

 -- Gennaro Oliva <oliva.g@na.icar.cnr.it>  Wed, 06 Feb 2013 16:14:10 +0100

slurm-llnl (2.4.5-1) unstable; urgency=low

  * New upstream major release 
  * Add lintian overrides for hardening-no-fortify-functions in the
    slurm-llnl-basic-plugins package

 -- Gennaro Oliva <oliva.g@na.icar.cnr.it>  Sun, 03 Feb 2013 11:53:20 +0100

slurm-llnl (2.3.4-2) unstable; urgency=low

  * Avoiding deluser to fail on purge (Closes: #667537) 
  * Hardening flags added (Closes: #663878), thanks to Simon Ruderich
    for the patch

 -- Gennaro Oliva <oliva.g@na.icar.cnr.it>  Thu, 05 Apr 2012 12:42:35 +0200

slurm-llnl (2.3.4-1) unstable; urgency=low

  * New upstream release 

 -- Gennaro Oliva <oliva.g@na.icar.cnr.it>  Tue, 20 Mar 2012 09:50:31 +0100

slurm-llnl (2.3.3-2) unstable; urgency=low

  * Changed Build-Depends entry from postgresql-server-dev-8.4 to 9.1
    (Closes: #639480)

 -- Gennaro Oliva <oliva.g@na.icar.cnr.it>  Mon, 13 Feb 2012 10:46:03 +0100

slurm-llnl (2.3.3-1) unstable; urgency=low

  * New upstream release 
  * New watch file pointing to schedmd website 

 -- Gennaro Oliva <oliva.g@na.icar.cnr.it>  Tue, 24 Jan 2012 23:02:15 +0100

slurm-llnl (2.3.2-2) unstable; urgency=low

  * Enable hardened build flags through dpkg-buildflags, thanks to
    Moritz Muehlenhoff (Closes: #656781)

 -- Gennaro Oliva <oliva.g@na.icar.cnr.it>  Sat, 21 Jan 2012 20:57:11 +0100

slurm-llnl (2.3.2-1) unstable; urgency=low

  * New upstream release
  * slurm-llnl-configurator.html updated
  * libpam-slurm packages merged to slurm-llnl source
  * libpam-slurm package new versioning following slurm-llnl

 -- Gennaro Oliva <oliva.g@na.icar.cnr.it>  Tue, 27 Dec 2011 19:27:46 +0100

slurm-llnl (2.2.7-1) unstable; urgency=low

  * New upstream release
  * Empty dependency_libs entries in .la files (Closes: #633286) 

 -- Gennaro Oliva <oliva.g@na.icar.cnr.it>  Mon, 11 Jul 2011 16:01:19 +0200

slurm-llnl (2.2.6-1) unstable; urgency=low

  * New upstream release

 -- Gennaro Oliva <oliva.g@na.icar.cnr.it>  Fri, 10 Jun 2011 13:10:13 +0200

slurm-llnl (2.2.5-1) unstable; urgency=low

  * New upstream release 

 -- Gennaro Oliva <oliva.g@na.icar.cnr.it>  Fri, 06 May 2011 10:48:55 +0200

slurm-llnl (2.2.4-1) unstable; urgency=low

  * New upstream releases 
  * Cleaning spare file and directories, not belonging to the sources
    generated by the building process and not removed by distclean.
    Added debian/clean with spare files and rm -rf inside debian/rules
    for directories.
  * Added new packages libslurm-perl, libslurmdb-perl, slurm-llnl-torque
    (Closes: #575822) thanks to Julien Blache

 -- Gennaro Oliva <oliva.g@na.icar.cnr.it>  Fri, 08 Apr 2011 11:21:17 +0200

slurm-llnl (2.2.3-1) unstable; urgency=low

  * New upstream release
  * Patches renamed to represent their purposes 
  * libslurm22.symbol updated

 -- Gennaro Oliva <oliva.g@na.icar.cnr.it>  Thu, 03 Mar 2011 10:20:43 +0100

slurm-llnl (2.2.1-1) unstable; urgency=low

  * New upstream release 

 -- Gennaro Oliva <oliva.g@na.icar.cnr.it>  Fri, 28 Jan 2011 11:13:19 +0100

slurm-llnl (2.2.0-1) unstable; urgency=low

  * New upstream major release 
  * libsurm22{,-dev} replace libsurm21{,-dev}
  * New libsurmdb22{,-dev} package

 -- Gennaro Oliva <oliva.g@na.icar.cnr.it>  Wed, 12 Jan 2011 13:25:42 +0100

slurm-llnl (2.1.16-2) unstable; urgency=low

  * Making slurm-llnl{,-slurmdbd} postrm scripts independent by ucf
    (Closes: #604207)

 -- Gennaro Oliva <oliva.g@na.icar.cnr.it>  Sun, 05 Dec 2010 16:04:09 +0100

slurm-llnl (2.1.16-1) unstable; urgency=low

  * New upstream release 

 -- Gennaro Oliva <oliva.g@na.icar.cnr.it>  Wed, 01 Dec 2010 17:25:51 +0100

slurm-llnl (2.1.15-3) unstable; urgency=low

  * Make slurm-llnl-slurmdbd package depend on ucf (Closes: #604207) 

 -- Gennaro Oliva <oliva.g@na.icar.cnr.it>  Sun, 21 Nov 2010 21:12:24 +0100

slurm-llnl (2.1.15-2) unstable; urgency=low

  * Properly set LD_LIBRARY_PATH in slurm and slurmdbd init scripts
    FIX CVE-2010-3380 (Closes: #602340)

 -- Gennaro Oliva <oliva.g@na.icar.cnr.it>  Thu, 04 Nov 2010 12:36:33 +0100

slurm-llnl (2.1.15-1) unstable; urgency=low

  * New upstream release 

 -- Gennaro Oliva <oliva.g@na.icar.cnr.it>  Sat, 16 Oct 2010 22:52:17 +0200

slurm-llnl (2.1.14-1) unstable; urgency=low

  * New upstream release 

 -- Gennaro Oliva <oliva.g@na.icar.cnr.it>  Fri, 03 Sep 2010 18:03:29 +0200

slurm-llnl (2.1.11-1) unstable; urgency=low

  * New upstream release 

 -- Gennaro Oliva <oliva.g@na.icar.cnr.it>  Wed, 04 Aug 2010 16:10:05 +0200

slurm-llnl (2.1.10-1) unstable; urgency=low

  * New upstream release
  * Setting /usr/bin/mail as default mailer (Closes: #588862) 

 -- Gennaro Oliva <oliva.g@na.icar.cnr.it>  Sat, 17 Jul 2010 10:02:48 +0200

slurm-llnl (2.1.9-1) unstable; urgency=low

  * New upstream release 

 -- Gennaro Oliva <oliva.g@na.icar.cnr.it>  Sat, 12 Jun 2010 05:53:11 +0200

slurm-llnl (2.1.8-1) unstable; urgency=low

  * New upstream release 
  * Removed logrotate filename wildcards to avoid conflicts between the 
    slurm-llnl and the slurm-llnl-slurmdbd packages (Closes: #580010) 
  * Switch to dpkg-source 3.0 (quilt) format

 -- Gennaro Oliva <oliva.g@na.icar.cnr.it>  Fri, 21 May 2010 16:39:37 +0200

slurm-llnl (2.1.7-1) unstable; urgency=low

  * New upstream release 

 -- Gennaro Oliva <oliva.g@na.icar.cnr.it>  Fri, 16 Apr 2010 22:15:07 +0200

slurm-llnl (2.1.6-1) unstable; urgency=low

  * New upstream release 

 -- Gennaro Oliva <oliva.g@na.icar.cnr.it>  Mon, 29 Mar 2010 18:57:03 +0200

slurm-llnl (2.1.5-1) unstable; urgency=low

  * New upstream release
  * Added support for pam (Closes: #573461) 

 -- Gennaro Oliva <oliva.g@na.icar.cnr.it>  Thu, 25 Mar 2010 16:34:15 +0100

slurm-llnl (2.1.4-1) unstable; urgency=low

  * New upstream release 

 -- Gennaro Oliva <oliva.g@na.icar.cnr.it>  Tue, 02 Mar 2010 23:58:44 +0100

slurm-llnl (2.1.2-1) unstable; urgency=low

  * New upstream release 
  * Added munge dependence for slurm-llnl-slurmdbd (Closes: #567013)

 -- Gennaro Oliva <oliva.g@na.icar.cnr.it>  Sun, 14 Feb 2010 20:21:29 +0100

slurm-llnl (2.1.1-2) unstable; urgency=low

  * slurm-llnl-slurmdbd postinst script doesn't change /var/run/slurm-llnl
    owner anymore (Closes: #566572)

 -- Gennaro Oliva <oliva.g@na.icar.cnr.it>  Mon, 25 Jan 2010 00:14:06 +0100

slurm-llnl (2.1.1-1) unstable; urgency=low

  * New upstream release (Closes: #565454)

 -- Gennaro Oliva <oliva.g@na.icar.cnr.it>  Thu, 21 Jan 2010 23:01:37 +0100

slurm-llnl (2.1.0-1) unstable; urgency=low

  * New upstream release 

 -- Gennaro Oliva <oliva.g@na.icar.cnr.it>  Tue, 12 Jan 2010 11:32:17 +0100

slurm-llnl (2.0.9-1) unstable; urgency=low

  * New upstream release

 -- Gennaro Oliva <oliva.g@na.icar.cnr.it>  Mon, 14 Dec 2009 11:04:53 +0100

slurm-llnl (2.0.7-2) unstable; urgency=low

  * Fixed getline definition to build on AMD (Closes: #552836)
  * Changing dependency from version 8.3 to 8.4 of postgreSQL (Closes: #559605)
  * Fixing various typos

 -- Gennaro Oliva <oliva.g@na.icar.cnr.it>  Sat, 05 Dec 2009 23:28:51 +0100

slurm-llnl (2.0.7-1) unstable; urgency=low

  * New upstream release announced together with 2.0.6

 -- Gennaro Oliva <oliva.g@na.icar.cnr.it>  Sun, 18 Oct 2009 18:53:06 +0200

slurm-llnl (2.0.5-1) unstable; urgency=low

  * New upstream release 
  * Changed dependecy from lib-mysqlclient15 to lib-mysqlclient 
  * Added Default-Start for runlevel 2 and 4 and $remote_fs requirement in
    init.d scripts (Closes: #541252)
  * Postinst checks for wrong runlevels 2 and 4 links
  * Upgraded to standard version 3.8.3
  * Add lintian overrides for missing slurm-llnl-configurator.html in doc
    base registration
  * modified postrm scripts to ignore pkill return value in order to avoid
    postrm failure when no slurm process is running
  * Checking for slurmctld.pid before cancelling running and pending
    jobs during package removal 

 -- Gennaro Oliva <oliva.g@na.icar.cnr.it>  Thu, 24 Sep 2009 23:28:15 +0200

slurm-llnl (2.0.4-1) unstable; urgency=low

  * New upstream release
  * Removed gettext bashism in init.d scripts (Closes: #530993, #530994)
  * init.d script modified to check that a daemon is not running before
    a call with the stop argument is completed

 -- Gennaro Oliva <oliva.g@na.icar.cnr.it>  Thu, 16 Jul 2009 11:05:21 +0200

slurm-llnl (2.0.2-1) unstable; urgency=low

  * New upstream release 
  * New slurm-llnl-configurator.html
  * init.d script key check modified
  * init.d scripts create run-time variable data directories (/var/run)
  * slurm-llnl.init.d checks if StateSaveLocation SlurmdSpoolDir are
    under /var/run and link them to the actual location under /var/lib
  * postinst script remove StateSaveLocation and SlurmdSpoolDir content if
    upgrading from version 1 to start daemons in a clean state
  * Removed comments from the slurm.conf.simple file
  * Instruction for using openssl cryptography, not used by default anymore,
    moved to README.cryptotype-openssl
  * slurm-llnl.prerm added to cancel running and pending jobs when
    removing the package

 -- Gennaro Oliva <oliva.g@na.icar.cnr.it>  Fri, 26 Jun 2009 08:29:16 +0200

slurm-llnl (1.3.15-1) unstable; urgency=high

  * New slurm-llnl-basic-plugins{,-dev} descriptions (Closes: #512059)
  * New libpmi-dev description
  * Compat version upgraded to 7
  * Standard version upgraded to 3.8.1
  * Creating /var/run SLURM directories at boot rather than at
    installation time 

 -- Gennaro Oliva <oliva.g@na.icar.cnr.it>  Thu, 16 Apr 2009 20:09:37 +0200

slurm-llnl (1.3.13-1) unstable; urgency=low

  * New upstream release (Closes: #511511)

 -- Gennaro Oliva <oliva.g@na.icar.cnr.it>  Wed, 14 Jan 2009 09:25:10 +0100

slurm-llnl (1.3.12-1) unstable; urgency=low

  * New upstream release 

 -- Gennaro Oliva <oliva.g@na.icar.cnr.it>  Thu, 08 Jan 2009 10:41:16 +0100

slurm-llnl (1.3.11-1) unstable; urgency=low

  * New upstream release 

 -- Gennaro Oliva <oliva.g@na.icar.cnr.it>  Wed, 03 Dec 2008 11:56:28 +0100

slurm-llnl (1.3.10-1) unstable; urgency=low

  * New upstream release 
  * Modified manual pages: sacctmgr.1

 -- Gennaro Oliva <oliva.g@na.icar.cnr.it>  Wed, 05 Nov 2008 11:07:01 +0100

slurm-llnl (1.3.9-1) unstable; urgency=low

  * New upstream release
  * New watch file with generic versioning
  * Modified manual pages: sacctmgr.1, sacct.1, sinfo.1,
    slurm_free_job_info_msg.3 and slurm_slurmd_status.3
  * Deleted empty manual page slurm_trigger.3 and its symbolic links:
    slurm_{clear,free,get,set}_trigger.3

 -- Gennaro Oliva <oliva.g@na.icar.cnr.it>  Wed, 15 Oct 2008 14:49:27 +0200

slurm-llnl (1.3.8-1) unstable; urgency=low

  * New upstream release

 -- Gennaro Oliva <oliva.g@na.icar.cnr.it>  Thu, 04 Sep 2008 00:40:20 +0200

slurm-llnl (1.3.7-1) unstable; urgency=low

  * New upstream release
  * New watch file for new naming convention of development snapshots
  * Added libpmi0 and libslurm13 symbols files

 -- Gennaro Oliva <oliva.g@na.icar.cnr.it>  Fri, 29 Aug 2008 01:07:14 +0200

slurm-llnl (1.3.6-1) unstable; urgency=low

  * New upstream release 

 -- Gennaro Oliva <oliva.g@na.icar.cnr.it>  Thu, 24 Jul 2008 16:29:28 +0200

slurm-llnl (1.3.5-1) unstable; urgency=low

  * New upstream release
  * Changed watch file to avoid development snapshot download

 -- Gennaro Oliva <oliva.g@na.icar.cnr.it>  Tue, 15 Jul 2008 14:31:36 +0200

slurm-llnl (1.3.4-1) unstable; urgency=low

  * New upstream release
  * Upgraded to standards version 3.8.0
  * Homepage field added to the control file

 -- Gennaro Oliva <oliva.g@na.icar.cnr.it>  Tue, 24 Jun 2008 11:13:22 +0200

slurm-llnl (1.3.3-1) unstable; urgency=low

  * New upstream release
  * Removed patches to src/slurmctd/controller.c src/slurmdbd/slurmdbd.c
    doc/man/man1/sacctmgr.1 included to upstream
  * Edited watch file to seek for 1.3 releases
  * doc/man/man1/salloc.1 doc/man/man1/sbatch.1 doc/man/man5/slurm.conf.5
    patched to improve formatting and avoid manual warnings 

 -- Gennaro Oliva <oliva.g@na.icar.cnr.it>  Fri, 30 May 2008 13:11:30 +0200

slurm-llnl (1.3.2-1) unstable; urgency=low

  * New upstream major release.
  * New slurmdbd package.
  * init.d script modified to check if configuration file is for version 1.2
  * Installation script renamed to slurm-llnl.{pre,post}{inst,rm}
  * Sample slurm-resume.sh script to use with ResumeProgram
  * Sample slurm-suspend.sh script to use with SuspendProgram
  * New sample configuration file updated to version 1.3
  * New html automatic configuration tool updated to version 1.3
  * New build dependency for postgres and mysql development files
  * Added log files to be stored in /var/log/slurm-llnl 
  * Added logrotate for log files
  * Added patch to slurmctld in order to correctly support SIGHUP
  * Added patch to slurmdbd in order to correctly support SIGHUP
  * slurm-llnl.init.d modified in order to use the correct pidfile
  * slurm-llnl.init.d check openssl vulnerabilty
  * slurm-llnl.init.d check for key only on the controller and for cert on all
    the slurmd nodes only if cryptotype is openssl
  * slurm-llnl.init.d seek for key and cert in the location specified in the
    configuration file (not necessarly in /etc/slurm-llnl)
  * Added patch to sacctmgr.1 manual page to correct hyphens where
    minus signs were intended
  * Removed bashism from installation and init.d scripts

 -- Gennaro Oliva <oliva.g@na.icar.cnr.it>  Wed, 28 May 2008 10:49:49 +0200

slurm-llnl (1.3.0-1) unstable; urgency=low

  * New upstream release

 -- Gennaro Oliva <oliva.g@na.icar.cnr.it>  Mon, 31 Mar 2008 00:18:47 +0200

slurm-llnl (1.2.25-1) unstable; urgency=low

  * New upstream release 

 -- Gennaro Oliva <oliva.g@na.icar.cnr.it>  Fri, 21 Mar 2008 09:05:53 +0100

slurm-llnl (1.2.24-1) unstable; urgency=low

  * New upstream release

 -- Gennaro Oliva <oliva.g@na.icar.cnr.it>  Fri, 07 Mar 2008 15:41:43 +0100

slurm-llnl (1.2.23-1) unstable; urgency=low

  * New upstream release

 -- Gennaro Oliva <oliva.g@na.icar.cnr.it>  Sun, 17 Feb 2008 12:41:13 +0100

slurm-llnl (1.2.22-1) unstable; urgency=low

  * New Upstream Release
  * Modified watch file to search for updated 1.2.X version

 -- Gennaro Oliva <oliva.g@na.icar.cnr.it>  Fri, 01 Feb 2008 15:59:18 +0100

slurm-llnl (1.2.21-1) unstable; urgency=low

  * New upstream release
  * Added support for uscan (Closes: #454317) thanks to Manuel Prinz
  * Solve preinst failure when upgrading and the user slurm does not
    exist (Closes: #459618) thanks to Manuel Prinz

 -- Gennaro Oliva <oliva.g@na.icar.cnr.it>  Mon, 14 Jan 2008 15:06:12 +0100

slurm-llnl (1.2.20-1) unstable; urgency=low

  * New Upstream Release 

 -- Gennaro Oliva <oliva.g@na.icar.cnr.it>  Tue, 04 Dec 2007 15:38:55 +0100

slurm-llnl (1.2.19-1) unstable; urgency=low

  * New upstream available 

 -- Gennaro Oliva <oliva.g@na.icar.cnr.it>  Fri, 02 Nov 2007 12:31:16 +0100

slurm-llnl (1.2.18-1) unstable; urgency=low

  * New upstream version
  * Removed useless libglade2-dev, libgtk2.0-dev dependencies for the
    sview package

 -- Gennaro Oliva <oliva.g@na.icar.cnr.it>  Thu, 11 Oct 2007 12:06:47 +0200

slurm-llnl (1.2.17-1) unstable; urgency=low

  * New upstream release, 1.2.16 is missing because I was waiting for
    a uid in the range 60000-64999 to be assigned to the slurm user
  * Using fixed uid 64030 for the slurm user

 -- Gennaro Oliva <oliva.g@na.icar.cnr.it>  Fri, 28 Sep 2007 16:42:14 +0200

slurm-llnl (1.2.15-2) unstable; urgency=low

  * Added slurm-llnl dependency for sview to solve old packages
    installation conflict and avoid problems if configuration is missing

 -- Gennaro Oliva <oliva.g@na.icar.cnr.it>  Wed, 12 Sep 2007 14:41:26 +0200

slurm-llnl (1.2.15-1) unstable; urgency=low

  * New upstream release
  * sview moved to a separate package (slurm-llnl-sview) to avoid gtk
    dependency for slurm-llnl package

 -- Gennaro Oliva <oliva.g@na.icar.cnr.it>  Sat, 01 Sep 2007 02:10:40 +0200

slurm-llnl (1.2.14-1) unstable; urgency=low

  * New upstream available, 13 and 12 are missing because I was on
    vacation
  * Fixed debian/control packages Sections (Closes: #438906) thanks to
    Manuel Prinz
  * Fixed debian/control plugins plugins-dev packages descriptions
    (Closes: #435133) thanks to Anton Blanchard

 -- Gennaro Oliva <oliva.g@na.icar.cnr.it>  Thu, 23 Aug 2007 21:34:14 +0200

slurm-llnl (1.2.11-1) unstable; urgency=low

  * debian/copyright edited by Dirk 

 -- Gennaro Oliva <oliva.g@na.icar.cnr.it>  Fri, 20 Jul 2007 21:39:40 +0200

slurm-llnl (1.2.11~20070720-1) unstable; urgency=low

  * Added OpenSSL exception to debian/copyright

 -- Gennaro Oliva <oliva.g@na.icar.cnr.it>  Fri, 20 Jul 2007 16:09:20 +0200

slurm-llnl (1.2.11~20070713-1) unstable; urgency=low

  * New upstream release 

 -- Gennaro Oliva <oliva.g@na.icar.cnr.it>  Fri, 13 Jul 2007 21:17:05 +0200

slurm-llnl (1.2.9-20070617) unstable; urgency=low

  * Switch to the slurm-llnl namespace with sysconfdir /etc/slurm-llnl and
    localstatedir /var/run/slurm-llnl
  * Consequent modification of postinst, postrm, slurm-llnl.dirs,
    slurm-llnl-configurator.html
  * Removed service stop in the preinst upgrade case to avoid the double
    stop
  * Naive sample configuration with two hosts among the examples

 -- Gennaro Oliva <oliva.g@na.icar.cnr.it>  Sun, 17 Jun 2007 10:41:48 +0200

slurm-llnl (1.2.9-20070610) unstable; urgency=low

  * New upstream version availabe
  * Lintian warning manpage-has-errors-from-man for srun.1 and spank.8 has
    been removed

 -- Gennaro Oliva <oliva.g@na.icar.cnr.it>  Sun, 10 Jun 2007 01:17:37 +0200

slurm-llnl (1.2.7-20070606) unstable; urgency=low

  * Added "sleep 1" between start and stop to make init.d script restart work 
  * New copyright file with full listing of authors, copyrights and licenses

 -- Gennaro Oliva <oliva.g@na.icar.cnr.it>  Wed, 06 Jun 2007 00:20:26 +0200

slurm-llnl (1.2.7-20070520) unstable; urgency=low

  * New upstream release available
  * Debconf configuration removed
  * LSB functions for the init script
  * Init script checks configuration and point to README.Debian
  * slurm-llnl-configurator.html created from configurator.html
  * old fsf address fixed
  * preinst upgrade adduser (for people upgrading from old version)

 -- Gennaro Oliva <oliva.g@na.icar.cnr.it>  Thu, 24 May 2007 23:15:03 +0200

slurm-llnl (1.1.20-1) unstable; urgency=low

  * New upstream version available
  * Built on munge not using opessl 
  * Using 1.1.13-1 sample configuration file beacuse new upstream config
    file is not well commented

 -- Gennaro Oliva <oliva.g@na.icar.cnr.it>  Tue, 28 Nov 2006 09:00:31 +0100

slurm-llnl (1.1.13-1) unstable; urgency=low

  * New upstream version available

 -- Gennaro Oliva <oliva.g@na.icar.cnr.it>  Sun,  1 Oct 2006 22:49:47 +0200

slurm-llnl (1.1.10-1) unstable; urgency=low

  * New upstream version available

 -- Gennaro Oliva <oliva.g@na.icar.cnr.it>  Sat,  2 Sep 2006 15:30:43 +0200

slurm-llnl (1.1.4-1) unstable; urgency=low

  * New upstream version available

 -- Gennaro Oliva <oliva.g@na.icar.cnr.it>  Mon, 17 Jul 2006 17:59:00 +0200

slurm-llnl (1.1.3-1) unstable; urgency=low

  * New upstream version available
  * Removed bluegene binaries

 -- Gennaro Oliva <oliva.g@na.icar.cnr.it>  Wed, 12 Jul 2006 17:18:57 +0200

slurm-llnl (1.1.1-1) unstable; urgency=low

  * New upstream version available
  * Debconf script for installation
  * Fixed Build-Dependencies with curses

 -- Gennaro Oliva <oliva.g@na.icar.cnr.it>  Tue, 11 Jul 2006 22:29:25 +0200

slurm-llnl (1.0.1-1) unstable; urgency=low

  * Initial release Closes: #351688

 -- Gennaro Oliva <oliva.g@na.icar.cnr.it>  Tue,  2 May 2006 01:10:43 +0200<|MERGE_RESOLUTION|>--- conflicted
+++ resolved
@@ -1,18 +1,16 @@
-<<<<<<< HEAD
+slurm-llnl (17.11.2-1sci8u3) scibian8; urgency=medium
+
+  * Add undisclosed security fix for CVE-2018-10995
+  * Add patch to fix removing array job in slurmctld
+
+ -- Rémi Palancher <remi-externe.palancher@edf.fr>  Fri, 08 Jun 2018 09:49:56 +0200
+
 slurm-llnl (17.11.2-1sci9u1) scibian9; urgency=medium
 
   * Rebuild for scibian9
   * Update b-d with new mysql-dev meta-package
 
  -- Rémi Palancher <remi-externe.palancher@edf.fr>  Thu, 26 Apr 2018 13:45:41 +0200
-=======
-slurm-llnl (17.11.2-1sci8u3) scibian8; urgency=medium
-
-  * Add undisclosed security fix for CVE-2018-10995
-  * Add patch to fix removing array job in slurmctld
-
- -- Rémi Palancher <remi-externe.palancher@edf.fr>  Fri, 08 Jun 2018 09:49:56 +0200
->>>>>>> b8618fef
 
 slurm-llnl (17.11.2-1sci8u2) scibian8; urgency=medium
 
