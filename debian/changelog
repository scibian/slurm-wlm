<<<<<<< HEAD
slurm-wlm (24.05.0-0sci11u2) scibian11; urgency=medium

  * Remove reference to loong64 arch

 -- Thomas HAMEL <thomas-t.hamel@edf.fr>  Fri, 28 Jun 2024 18:15:03 +0200

slurm-wlm (24.05.0-0sci11u1) scibian11; urgency=medium

  * Rebase META patch

 -- Thomas HAMEL <thomas-t.hamel@edf.fr>  Fri, 21 Jun 2024 09:40:38 +0200

slurm-wlm (24.05.0-0) scibian11; urgency=medium

  * New upstream version 24.05.0
  * Rebase patches
  * Bump libslurm to libslurm41
  * Remove smd_ns.h
  * Remove slurm-wlm-rrd-plugin
  * Use installsitearch for perl
  * Ignore perllocal.pod and .packlist
  * Update symbols for libslurm41

 -- Thomas HAMEL <thomas-t.hamel@edf.fr>  Fri, 21 Jun 2024 09:38:51 +0200

 slurm-wlm (23.11.7-1sci11u1) scibian11; urgency=medium

  * Fix pam_dir path without usrmerge
  * Remove kafka plugin
  * Remove leftover rsmi (amd gpu) config

 -- Thomas HAMEL <thomas-t.hamel@edf.fr>  Wed, 19 Jun 2024 09:32:20 +0200

slurm-wlm (23.02.6-1sci11u2) scibian11; urgency=medium

  * Apply schedmd security patch

 -- Kwame Amedodji <kwame-externe.amedodji@edf.fr>  Wed, 20 Dec 2023 17:27:47 +0100

slurm-wlm (23.02.6-1sci11u1) scibian11; urgency=medium

  * update scibian specific patches

 -- Kwame Amedodji <kwame-externe.amedodji@edf.fr>  Tue, 12 Dec 2023 08:31:53 +0100
=======
slurm-wlm (24.05.1-1) unstable; urgency=medium

  * New upstream major release
  * Fix typos
  * Fix libpmix2t64 dependency (Closes: #1074384)
  * Bump SONAME to 41 and update symbols
  * Fix libslurm-perl package
  * Remove smd_ns.h from libslurm-dev
  * Update copyright
  * Remove ext_sensors/rrd plugin
  * Refresh patches

 -- Gennaro Oliva <oliva@debian.org>  Mon, 22 Jul 2024 09:14:39 +0200
>>>>>>> cdb1b881

slurm-wlm (23.11.7-1) unstable; urgency=medium

  * New upstream release
  * Bump standard version to 4.7.0 (no changes)
  * Update libslurm symbols file
  * Refresh miscellanea-manpages patch

 -- Gennaro Oliva <oliva@debian.org>  Wed, 22 May 2024 22:39:00 +0200

slurm-wlm (23.11.6-1) unstable; urgency=medium

  [ Gennaro Oliva ]
  * New upstream release
  * Update libslurm symbols file (Closes: #1070898)
  * Send SIGUSR2 to daemon in postrotate
  * Set delaycompress for logrotates (Closes: #1056122)
  * Add libpmix2 dependency for basic plugin (Closes: #1059711)

  [ Benjamin Drung ]
  * Restore /etc/slurm/plugstack.conf in slurm-wlm-basic-plugins.
  Make the build more robust by always generating
  `slurm-wlm-basic-plugins.install` from scratch. Restore
  `/etc/slurm/plugstack.conf` by putting it into a `.install.in` file that
  is copied into the `.install` file in the beginning.

  [ Michael Biebl ]
  * Drop libpam dev packages
  * Install PAM modules into multiarch path in /usr (Closes: #1064109)

 -- Gennaro Oliva <oliva@debian.org>  Thu, 09 May 2024 23:27:28 +0200

slurm-wlm (23.11.4-2) unstable; urgency=medium

  * Team upload.
  * d/clean: remove debian/plugin_packages{_dev_,_}filelist
    and remove them from our VCS & source package as well.
    Closes: #1069724.

 -- Michael R. Crusoe <crusoe@debian.org>  Tue, 30 Apr 2024 15:35:55 +0200

slurm-wlm (23.11.4-1.4) unstable; urgency=medium

  * Non-maintainer upload
  * Remove references to --with-pmix on 32-bit archs

 -- Alastair McKinstry <mckinstry@debian.org>  Thu, 04 Apr 2024 09:58:28 +0100

slurm-wlm (23.11.4-1.3) unstable; urgency=medium

  * Non-maintainer upload.
  * Only use libpmix on 64-bit architectures.

 -- Alastair McKinstry <mckinstry@debian.org>  Thu, 04 Apr 2024 08:10:37 +0100

slurm-wlm (23.11.4-1.2) unstable; urgency=medium

  * Non-maintainer upload.
  * Remove extraneous files from debian that are not handled by the package
    clean target, and caused build failures on !amd64.  Closes: #1065225.

 -- Steve Langasek <vorlon@debian.org>  Sun, 03 Mar 2024 20:11:29 +0000

slurm-wlm (23.11.4-1.1) unstable; urgency=medium

  * Non-maintainer upload.
  * Rename libraries for 64-bit time_t transition.  Closes: #1062903

 -- Benjamin Drung <bdrung@debian.org>  Thu, 29 Feb 2024 16:19:10 +0000

slurm-wlm (23.11.4-1) unstable; urgency=medium

  * New upstream release
  * Remove debian sackd man page
  * Remove fix-typos patch

 -- Gennaro Oliva <oliva@debian.org>  Sun, 25 Feb 2024 22:26:05 +0100

slurm-wlm (23.11.3-2) unstable; urgency=medium

  * Team upload
  * Source-only reupload for testing migration.

 -- Gianfranco Costamagna <locutusofborg@debian.org>  Thu, 15 Feb 2024 21:45:47 +0100

slurm-wlm (23.11.3-1) unstable; urgency=medium

  * New upstream major release (Closes: #1058720)
  * Update service files
  * Update copyright file
  * Refresh patches
  * Bump libslurm to soname 40
  * Create sackd package

 -- Gennaro Oliva <oliva@debian.org>  Thu, 08 Feb 2024 18:32:27 +0100

<<<<<<< HEAD
slurm-wlm (23.02.6-1sci10u2) scibian10; urgency=medium

 * Apply schedmd security patch

-- Kwame Amedodji <kwame-externe.amedodji@edf.fr>  Wed, 20 Dec 2023 17:15:39 +0100

slurm-wlm (23.02.6-1sci10u1) scibian10; urgency=medium

 * update scibian specific patches
 * suppress kafka related packages

-- Kwame Amedodji <kwame-externe.amedodji@edf.fr>  Tue, 12 Dec 2023 17:50:29 +0100

slurm-wlm (23.02.6-1sci9u2) scibian9; urgency=medium

  * Apply schedmd security patch

 -- Kwame Amedodji <kwame-externe.amedodji@edf.fr>  Tue, 19 Dec 2023 13:55:46 +0100

slurm-wlm (23.02.6-1sci9u1) scibian9; urgency=medium

  * Import Upstream version 23.02.6
  * add scibian specific patches
  * update some packages dependencies
  * suppress unneed rsmi & kafka related lugin packages
  * fix liblua and libhttp-parser-dev versions
  * Scibianization!
  * set back compat debian file version to 10

 -- Kwame Amedodji <kwame-externe.amedodji@edf.fr>  Wed, 18 Oct 2023 09:00:00 +0100

slurm-wlm (23.02.3-2sci9u1) scibian9; urgency=medium

  * Import Upstream version 23.02.3
  * underlying patched source files no more exists!
  * update patchs accordingly to new source code

 -- Kwame Amedodji <kwame-externe.amedodji@edf.fr>  Mon, 21 Aug 2023 17:31:29 +0200

slurm-wlm (22.05.8-3sci9u1) scibian9; urgency=medium

  * drop down support of ROCm System Management
  * Update wait health check patch for slurm 22.05.8
  * Update PMIx v3 dlopen path for slurm 22.05.8

 -- Kwame Amedodji <kwame-externe.amedodji@edf.fr>  Sat, 01 Apr 2023 18:34:40 +0200

slurm-wlm (22.05.8-3sci10u1) scibian10; urgency=medium

  * drop down support of ROCm System Management
  * Update wait health check patch for slurm 22.05.8
  * Update PMIx v3 dlopen path for slurm 22.05.8

 -- Kwame Amedodji <kwame-externe.amedodji@edf.fr>  Wed, 05 Apr 2023 11:06:00 +0200

slurm-wlm (22.05.8-3sci11u1) scibian11; urgency=medium

  * drop down support of ROCm System Management
  * Update wait health check patch for slurm 22.05.8
  * Update PMIx v3 dlopen path for slurm 22.05.8

 -- Kwame Amedodji <kwame-externe.amedodji@edf.fr>  Thu, 06 Apr 2023 09:05:54 +0200
=======
slurm-wlm (23.02.6-1) unstable; urgency=medium

  * New upstream release fixes CVE-2023-41914

 -- Gennaro Oliva <oliva@debian.org>  Thu, 12 Oct 2023 18:45:16 +0200

slurm-wlm (23.02.5-1) unstable; urgency=medium

  [ Gennaro Oliva ]
  * New upstream release
  * Refresh patches

  [ Tobias Pape ]
  * Add pam-configs for the pam packages

 -- Gennaro Oliva <oliva@debian.org>  Sun, 01 Oct 2023 23:41:22 +0200

slurm-wlm (23.02.3-2) unstable; urgency=medium

  * Fix d/not-installed (Closes: #1040129)

 -- Gennaro Oliva <oliva.g@na.icar.cnr.it>  Sun, 02 Jul 2023 22:55:27 +0200

slurm-wlm (23.02.3-1) unstable; urgency=medium

  * New upstream major release (Closes: #1036109)
  * Remove default cgroup basedir patch now handled upstream
  * Refresh patches
  * Bump libslurm to soname 39
  * Update configurators
  * Update d/copyright
  * Clean lintian warning for plugins packages
  * Add libpam dev packages
  * Add scrun and scrontab commands
  * Add configuration manpages
  * Update fix-spelling-error patch
  * Bump debhelper compatibility level to 13
  * Add kafka plugin
  * Add debug packages for emulators

 -- Gennaro Oliva <oliva.g@na.icar.cnr.it>  Sun, 25 Jun 2023 17:56:03 +0200

slurm-wlm (22.05.8-4) unstable; urgency=medium

  * Fix Breaks/Replaces dependencies (Closes: #1034950,
    #1034955, #1034978, #1034987, #1034992)
  * Restore plugstack.conf (Closes: #1035562)

 -- Gennaro Oliva <oliva.g@na.icar.cnr.it>  Wed, 10 May 2023 00:14:41 +0200
>>>>>>> cdb1b881

slurm-wlm (22.05.8-3) unstable; urgency=medium

  * Source only upload for testing

 -- Gennaro Oliva <oliva.g@na.icar.cnr.it>  Wed, 08 Feb 2023 07:50:18 +0100

slurm-wlm (22.05.8-2) unstable; urgency=medium

  * Fix pmix package for non amd64 architectures
  * Add rsmi plugin
  * Force nvml configuration

 -- Gennaro Oliva <oliva.g@na.icar.cnr.it>  Sun, 05 Feb 2023 11:12:16 +0100

slurm-wlm (22.05.8-1) unstable; urgency=medium

  * New upstream release
  * Remove obsolete lsb-base dependency
  * Use generic libncurses-dev dependency
  * Restore pmix support

 -- Gennaro Oliva <oliva.g@na.icar.cnr.it>  Tue, 31 Jan 2023 22:12:49 +0100

slurm-wlm (22.05.7-2) unstable; urgency=medium

  * Source only upload for testing

 -- Gennaro Oliva <oliva.g@na.icar.cnr.it>  Wed, 25 Jan 2023 22:30:47 +0100

slurm-wlm (22.05.7-1) experimental; urgency=medium

  [ Gennaro Oliva ]
  * New upstream major release
  * Bump standard version to 4.6.1 (no changes)
  * Remove hdf5 v18 api patch fixed upstream
  * Refresh patches
  * Update configurators
  * Update d/copyright
  * Add libdbus-1-dev dep for cgroup v2 plugin
  * Bump libslurm to soname 38
  * Create MySQL plugin packages
  * Create free plugin metapackage
  * Bump standard version to 4.6.2 (no changes)
  * Add patch to set the default cgroup basedir

  [ Tobias Pape ]
  * Create ipmi plugin packages
  * Create hdf5 plugin packages
  * Create influxdb plugin packages
  * Create rrd plugin packages
  * Create elasticsearch plugin packages
  * Create jwt plugin packages

  [ Tim Wickberg ]
  * Update slurm description

 -- Gennaro Oliva <oliva.g@na.icar.cnr.it>  Thu, 12 Jan 2023 01:20:28 +0100

<<<<<<< HEAD
slurm-wlm (21.08.8.2-1sci10u1) scibian10; urgency=medium

  * Import Upstream release fixes CVE-2022-29500,
    CVE-2022-29501 and CVE-2022-29502
    (Closes: #1010632, #1010633, #1010634)
  * Update libslurm symbols file

 -- Thierno BALDE <thierno.balde@edf.fr>  Wed, 08 Jun 2022 15:13:22 +0200

slurm-wlm (21.08.7-1sci10u1) scibian10; urgency=medium

  * Backport to scibian10
  * Update wait health check patch for slurm 21.08.7

 -- Kwame Amedodji <kwame-externe.amedodji@edf.fr>  Wed, 04 May 2022 13:14:50 +0200

=======
>>>>>>> cdb1b881
slurm-wlm (21.08.8.2-1.1) unstable; urgency=medium

  * Non-maintainer upload
  * tests: increase number of attempts in sbatch (Closes: #1014506)

 -- Paul Gevers <elbrus@debian.org>  Thu, 10 Nov 2022 13:28:47 +0100

<<<<<<< HEAD
slurm-wlm (21.08.8.2-1sci9u2) scibian9; urgency=medium

  * Revert back support of slurmrestd

 -- KWAME AMEDODJI <kwame-externe.amedodji@edf.fr>  Wed, 29 Jun 2022 10:30:40 +0200

slurm-wlm (21.08.8.2-1sci9u1) scibian9; urgency=medium

  * Import Upstream release fixes CVE-2022-29500,
     CVE-2022-29501 and CVE-2022-29502
     (Closes: #1010632, #1010633, #1010634)
  * Update libslurm symbols file

 -- Thierno BALDE <thierno.balde@edf.fr>  Wed, 08 Jun 2022 14:51:57 +0200

slurm-wlm (21.08.7-1sci9u1) scibian9; urgency=medium

  * Backport to scibian9
  * Update wait health check patch for slurm 21.08.7

 -- Kwame Amedodji <kwame-externe.amedodji@edf.fr>  Wed, 04 May 2022 13:03:06 +0200

=======
>>>>>>> cdb1b881
slurm-wlm (21.08.8.2-1) unstable; urgency=medium

  * New upstream release fixes CVE-2022-29500,
    CVE-2022-29501 and CVE-2022-29502
    (Closes: #1010632, #1010633, #1010634)
  * Update libslurm symbols file

 -- Gennaro Oliva <oliva.g@na.icar.cnr.it>  Fri, 06 May 2022 21:14:09 +0200

slurm-wlm (21.08.7-1) unstable; urgency=medium

  * New upstream release

 -- Gennaro Oliva <oliva.g@na.icar.cnr.it>  Thu, 21 Apr 2022 21:51:00 +0200

<<<<<<< HEAD
slurm-wlm (21.08.4-1sci9u2) scibian9; urgency=medium

  * Remove generated debian/files
  * Restore pmix support
  * Restore debian + scibian patches
  * Backport manpage/typos patch to 21.08.4
  * Update PMIx v3 dlopen patch for slurm 21.08
  * Update wait health check patch for slurm 21.08
  * Install new slurm_version.h in libslurm-dev

 -- Rémi Palancher <remi-externe.palancher@edf.fr>  Tue, 01 Feb 2022 11:06:47 +0100

slurm-wlm (21.08.4-1sci9u1) scibian9; urgency=medium

  * Backport to scibian9

 -- Kwame Amedodji <kwame-externe.amedodji@edf.fr>  Tue, 25 Jan 2022 15:58:00 +0100

=======
>>>>>>> cdb1b881
slurm-wlm (21.08.6-1) unstable; urgency=medium

  * New upstream release
  * Remove fix-typos patch included upstream

 -- Gennaro Oliva <oliva.g@na.icar.cnr.it>  Tue, 22 Mar 2022 21:59:40 +0100

slurm-wlm (21.08.5-2) unstable; urgency=medium

  * Add slurm_version.h to libslurm-dev (Closes: #1004409)
  * Add retry-getaddrinfo patch (Closes: #984928)
  * Update service files

 -- Gennaro Oliva <oliva.g@na.icar.cnr.it>  Fri, 28 Jan 2022 23:36:39 +0100

<<<<<<< HEAD
slurm-wlm (21.08.5-1sci9u2) scibian9; urgency=medium

  * Remove slurmrestd binary package dependencies

 -- Kwame Amedodji <kwame-externe.amedodji@edf.fr>  Mon, 24 Jan 2022 22:27:09 +0100

slurm-wlm (21.08.5-1sci9u1) scibian9; urgency=medium

  * Backport to scibian9
  * Remove no more need health_check_interval patch
  * Remove pmix support as per uptream do!

 -- Kwame Amedodji <kwame-externe.amedodji@edf.fr>  Mon, 24 Jan 2022 21:49:12 +0100

=======
>>>>>>> cdb1b881
slurm-wlm (21.08.5-1) unstable; urgency=medium

  * New upstream major release
  * Refresh patches and drop changes included upstream
  * Bump libslurm to soname 37
  * Update d/copyright
  * Remove man3 section dropped upstream
  * Remove pmix support
  * Remove defaults and old parameters in tests configuration files
  * Explicitly use the 1.8 HDF5 API
  * Update configurators
  * Update simple and cgroup example
  * Add slurm.conf with cgroup example
  * Change AccountingStoreJobComment into AccountingStoreFlags in
    slurm-wlm-basic-plugins postinst
  * Add example files to slurmctld, slurmd, slurm-client and slurmdbd
  * Add bash completion
  * Bump standard version to 4.6.0 (no changes)

 -- Gennaro Oliva <oliva.g@na.icar.cnr.it>  Thu, 13 Jan 2022 16:30:47 +0100

<<<<<<< HEAD
slurm-wlm (20.11.8-1sci9u1) scibian9; urgency=medium

  * Backport to scibian9

 -- Rémi Palancher <remi-externe.palancher@edf.fr>  Wed, 01 Sep 2021 09:49:25 +0200

=======
>>>>>>> cdb1b881
slurm-wlm (20.11.8-1) unstable; urgency=medium

  * New upstream release

 -- Gennaro Oliva <oliva.g@na.icar.cnr.it>  Mon, 23 Aug 2021 15:53:23 +0200

slurm-wlm (20.11.7-1) unstable; urgency=medium

  * New upstream release fixes CVE-2021-31215 (Closes: #988439)
  * Add typo patch for acct_gather.conf man page
  * Update miscellanea manpage patch

 -- Gennaro Oliva <oliva.g@na.icar.cnr.it>  Tue, 15 Jun 2021 17:49:41 +0200

<<<<<<< HEAD
slurm-wlm (20.11.5-1sci9u1) scibian9; urgency=medium

  * Import Upstream version 20.11.5
  * Update Scibian patches to apply on new release
  * Remove slurmrestd binary package
  * Update health check patch after upstream cleanup

 -- Rémi Palancher <remi-externe.palancher@edf.fr>  Tue, 13 Apr 2021 10:40:09 +0200

=======
>>>>>>> cdb1b881
slurm-wlm (20.11.5-1) unstable; urgency=medium

  * New upstream release
  * Update libslurm36 symbols file
  * Refresh mail-path patch
  * Add more calls to sleep trying to fix #985725

 -- Gennaro Oliva <oliva.g@na.icar.cnr.it>  Mon, 05 Apr 2021 01:18:48 +0200

slurm-wlm (20.11.4-1) unstable; urgency=medium

  * New upstream release
  * Refresh patches

 -- Gennaro Oliva <oliva.g@na.icar.cnr.it>  Fri, 19 Feb 2021 11:13:22 +0100

slurm-wlm (20.11.3-3) unstable; urgency=medium

  * Pass SUCMD and SLEEP_CMD to configure (Closes: #977319)

 -- Gennaro Oliva <oliva.g@na.icar.cnr.it>  Wed, 17 Feb 2021 21:24:19 +0100

slurm-wlm (20.11.3-2) unstable; urgency=medium

  * Source only upload for migration to testing
  * Modify slurmrestd EnvironmentFile location
  * Add lintian overrides for slurmrestd

 -- Gennaro Oliva <oliva.g@na.icar.cnr.it>  Thu, 28 Jan 2021 03:05:28 +0100

slurm-wlm (20.11.3-1) unstable; urgency=medium

  * New upstream release
  * Remove typos patches
  * Refresh patches
  * Bump libslurm to soname 36
  * Remove unused overrides
  * Update d/copyright
  * Fix typos
  * Add patch to compile against pmix v4
  * Fix sacct test failure
  * Add slurmrestd package
  * Update configurators
  * Fix packages descriptions

 -- Gennaro Oliva <oliva.g@na.icar.cnr.it>  Sun, 24 Jan 2021 18:29:47 +0100

<<<<<<< HEAD
slurm-wlm (20.02.6-2sci9u2) scibian9; urgency=medium

  * Update Vcs URL following rename
  * Add patch to enforce cred cache clearing

 -- Rémi Palancher <remi-externe.palancher@edf.fr>  Tue, 23 Feb 2021 12:30:08 +0100

slurm-wlm (20.02.6-2sci9u1) scibian9; urgency=medium

  * Backport to scibian9
  * Update patch NHC before slurmd registering to apply on new upstream release
  * Remove add-missing-locks-slurmd-creds patch applied in new upstream release

 -- Rémi Palancher <remi-externe.palancher@edf.fr>  Tue, 15 Dec 2020 10:23:53 +0100

=======
>>>>>>> cdb1b881
slurm-wlm (20.02.6-2) unstable; urgency=medium

  * Fix pmix support (Closes: #954272)
  * Fix srun autopkgtest
  * Tweak slurm.conf for autopkgtest
  * Add mpi autopkgtest
  * Bump standard version to 4.5.1 (no changes)

 -- Gennaro Oliva <oliva.g@na.icar.cnr.it>  Wed, 02 Dec 2020 01:13:08 +0100

slurm-wlm (20.02.6-1) unstable; urgency=medium

  * New upstream release (Closes: #974721, #974722)
  * Refresh miscellanea-manpages and mail-path patches
  * Remove use-python3 patch included upstream
  * Remove smap command
  * Remove cray.conf.5 man page
  * Bump libslurm to soname 35
  * Update configurators
  * Fix the slurmdbd example file (Closes: #949734)
  * Remove llnl from the source package name and from the
    configuration, lib and log directory names
  * Remove PM Green patch: bug fixed upstream
  * Update d/copyright
  * Update libslurm35.symbols

 -- Gennaro Oliva <oliva.g@na.icar.cnr.it>  Tue, 17 Nov 2020 00:11:42 +0100

<<<<<<< HEAD
slurm-llnl (19.05.8-0sci9u1) scibian9; urgency=medium

  * New upstream version 19.05.8
  * 2 patches to fix creds handling for requeued jobs

 -- Rémi Palancher <remi-externe.palancher@edf.fr>  Fri, 04 Dec 2020 13:35:14 +0100

slurm-llnl (19.05.7-0sci9u1) scibian9; urgency=medium

  * New upstream release 19.05.7
  * Adjust man patch to new upstream release

 -- Rémi Palancher <remi-externe.palancher@edf.fr>  Fri, 17 Jul 2020 10:38:45 +0200

slurm-llnl (19.05.8-0sci9u1) scibian9; urgency=medium

  * New upstream version 19.05.8
  * 2 patches to fix creds handling for requeued jobs

 -- Rémi Palancher <remi-externe.palancher@edf.fr>  Fri, 04 Dec 2020 13:35:14 +0100

slurm-llnl (19.05.7-0sci9u1) scibian9; urgency=medium

  * New upstream release 19.05.7
  * Adjust man patch to new upstream release

 -- Rémi Palancher <remi-externe.palancher@edf.fr>  Fri, 17 Jul 2020 10:38:45 +0200

=======
>>>>>>> cdb1b881
slurm-llnl (19.05.5-2.1) unstable; urgency=medium

  * Non-maintainer upload.
  * Add __attribute__((__common__)) to some "tentative import"
    declarations in src/plugins/select/cons_tres/job_test.c
  * Move definiton of "opt" from scanel.h to scanel.c

 -- Peter Michael Green <plugwash@debian.org>  Sat, 22 Aug 2020 22:59:50 +0000

slurm-llnl (19.05.5-2) unstable; urgency=medium

  * Declare libslurm-dev Breaks+Replaces relation with the old
    libslurmdb-dev package (Closes: #949249)
  * Bump standard version to 4.5.0 (no changes)
  * Move slurm-client-emulator, slurm-wlm and spank man pages to
    section 7

 -- Gennaro Oliva <oliva.g@na.icar.cnr.it>  Tue, 24 Mar 2020 10:58:42 +0100

slurm-llnl (19.05.5-1) unstable; urgency=medium

  * New upstream release

  [ Martijn Kruiten ]
  * Include slurmdb.h in libslurm-dev (Closes: #944606)
  * Remove conflicting docs from the slurmd and slurmctld packages
    (Closes: #942453)
  * Credit to Martijn for libpam-slurm-adopt in release 19.05.3.2-1.
    Sorry for not mentioning it before and thank you very much for your
    contribution!

  [ Gennaro Oliva ]
  * Remove useless libglade2 build dep (better later than never)
  * Remove libssh2 build dep
  * Remove crypto/openssl related stuff
  * Use python3 to generate html doc (Closes: #938499)
  * Update libslurm symbols file
  * Add support for pmix (Closes: #948008)

  [ Christian Ehrhardt ] 
  * Improve sacct test

 -- Gennaro Oliva <oliva.g@na.icar.cnr.it>  Thu, 16 Jan 2020 22:46:11 +0100

<<<<<<< HEAD
slurm-llnl (19.05.5-0sci9u2) scibian9; urgency=medium

  * Add new missing symbol in libslurm34

 -- Rémi Palancher <remi-externe.palancher@edf.fr>  Fri, 03 Jan 2020 14:27:30 +0100

slurm-llnl (19.05.5-0sci9u1) scibian9; urgency=medium

  * New upstream release 19.05.5.
  * Adapt pmix v3 patch to new upstream release
  * Adapt b31fa17 patch to new upstream release

 -- Rémi Palancher <remi-externe.palancher@edf.fr>  Thu, 02 Jan 2020 15:05:59 +0100

=======
>>>>>>> cdb1b881
slurm-llnl (19.05.3.2-2) unstable; urgency=medium

  * Enable deprecated configure option on 32bit archs

 -- Gennaro Oliva <oliva.g@na.icar.cnr.it>  Tue, 15 Oct 2019 09:31:57 +0200

slurm-llnl (19.05.3.2-1) unstable; urgency=medium

  * New upstream release fixes CVE-2019-12838 (Closes: #931880)
  * Remove libslurmdb packages as it was merged into libslurm
  * Bump standard version to 4.4.1 (no changes)
  * Update d/copyright
  * Sync configurators with upstream
  * Refresh patches
  * Increase libslurm version to 34
  * Update libslurm symbols file

 -- Gennaro Oliva <oliva.g@na.icar.cnr.it>  Tue, 08 Oct 2019 18:18:52 +0200

<<<<<<< HEAD
slurm-llnl (18.08.8-0sci9u1) scibian9; urgency=medium

  * Backport latest debian package on scibian9
  * New upstream release 18.08.8

 -- Rémi Palancher <remi-externe.palancher@edf.fr>  Tue, 06 Aug 2019 16:18:12 +0200

=======
>>>>>>> cdb1b881
slurm-llnl (18.08.6.2-1) unstable; urgency=medium

  * New upstream release 18.08.6.2
  * Update libslurm{,db} symbols file
  * Refresh remove-google-javascript patch
  * Update postinst scripts to move pid file under /run when
    /run/slurm-llnl is used (Closes: #885759)

 -- Gennaro Oliva <oliva.g@na.icar.cnr.it>  Sun, 10 Mar 2019 01:42:38 +0100

slurm-llnl (18.08.5.2-1) unstable; urgency=medium

  * New upstream release fixes CVE-2019-6438 (Closes: #920997)
  * debian/patches/man-pages-typos: removed, applied upstream
  * Add Build-Depends-Package field to symbol files
  * Handling slurm user inside the plugin package as suggested by
    Karl Kornel (Closes: #850891)
  * Allow using a slurm user with a different UID if created before
    installation (Closes: #851103)
  * Move pid files under /run (Closes: #885759)
  * Change static libs strip options for standard version 4.3.0
  * Fix a typo in the perl code
  * Remove rc4 symlink creation in slurmdbd.postinst
  * Update service files to sync with upstream
  * Update init scripts with the new pid files
  * Remove init scripts symlinks for old SlurmdSpoolDir and StateSaveLocation
  * Sync configurators with upstream
  * Bump debhelper compat level to 11
  * Remove --without-blcr configure option not needed anymore
  * Add libfreeipmi-dev build dependency to enable freeipmi support
  * Remove old d/NEWS file

 -- Gennaro Oliva <oliva.g@na.icar.cnr.it>  Sun, 17 Feb 2019 13:32:52 +0100

<<<<<<< HEAD
slurm-llnl (18.08.3-1sci9u3) scibian9; urgency=medium

  * set TasksMax=infinity in systemd conf

 -- Nicolas Meaux <nicolas-externe.meaux@edf.fr>  Thu, 14 Mar 2019 09:20:10 +0100

slurm-llnl (18.08.3-1sci9u2) scibian9; urgency=medium

  * Add support for pmix
  * Add patch to fix dlopen of PMIx v3 library

 -- Rémi Palancher <remi-externe.palancher@edf.fr>  Wed, 21 Nov 2018 10:56:35 +0100

slurm-llnl (18.08.3-1sci9u1) scibian9; urgency=medium

  * Backport to scibian9
  * Remove patch applied upstream
  * Minimize diff with debian package
  * Remove implicit build-dep on dh-systemd
  * Remove useless command in daemon postinst
  * Fix package name in preinst/postrm headers
  * Adapt wait health patch for new upstream release
  * Remove useless mv in d/rules

 -- Rémi Palancher <remi-externe.palancher@edf.fr>  Tue, 13 Nov 2018 17:29:17 +0100

=======
>>>>>>> cdb1b881
slurm-llnl (18.08.3-1) unstable; urgency=medium

  * New upstream release
  * Update libslurm33.symbols

 -- Gennaro Oliva <oliva.g@na.icar.cnr.it>  Wed, 24 Oct 2018 23:51:22 +0200

slurm-llnl (18.08.2-1) unstable; urgency=medium

  * New upstream release
  * Fix sacct test script (Closes: #910886)

 -- Gennaro Oliva <oliva.g@na.icar.cnr.it>  Tue, 23 Oct 2018 16:40:57 +0200

slurm-llnl (18.08.1-1) unstable; urgency=medium

  * New upstream release (Closes: #909653)
  * Update libslurm{,db} symbols file to soname 33
  * Modifiy the mail patch since /usr/bin/mail is now supported upstream
  * Refresh patches and remove parts included upstream
  * Update d/copyright
  * Update html configurators
  * Fix typos in the some man pages
  * Update simple configuration files
  * Remove unused cgroup release agent script

 -- Gennaro Oliva <oliva.g@na.icar.cnr.it>  Mon, 08 Oct 2018 01:23:32 +0200

slurm-llnl (17.11.9-1) unstable; urgency=medium

  * New upstream release
  * Bump standard version to 4.2.0
    Passing verbose options to commands in d/rules
  * Update libslurm32.symbols

 -- Gennaro Oliva <oliva.g@na.icar.cnr.it>  Fri, 10 Aug 2018 15:25:19 +0200

slurm-llnl (17.11.8-1) unstable; urgency=medium

  * New upstream release
  * Bump standard version to 4.1.5 (no changes)
  * Update html configurators
  * Update libslurm32 symbols file
  * Disable pdf and ttf compression to improve html doc usability
  * Add man2html dependency to enable html man pages in doc
  * Add libssh2 dependency to enable native X11 forwarding
  * Add libcurl dependency to build jobcomp/elasticsearch plugin
  * Add lz4 dependency to enable lz4 compression to sbcast

 -- Gennaro Oliva <oliva.g@na.icar.cnr.it>  Fri, 27 Jul 2018 10:06:43 +0200

slurm-llnl (17.11.7-1) unstable; urgency=high

  * New upstream release fixes CVE-2018-10995

 -- Gennaro Oliva <oliva.g@na.icar.cnr.it>  Wed, 06 Jun 2018 11:15:08 +0200

slurm-llnl (17.11.6-1) unstable; urgency=medium

  * New upstream release
  * Update Vcs info with the new salsa.d.o git repo
  * Change Maintainer to HPC Team
  * Add Gennaro Oliva as Uploader
  * Bump standard version to 4.1.4 (no changes)
  * Rename the header files directory to slurm (Closes: #887924)

 -- Gennaro Oliva <oliva.g@na.icar.cnr.it>  Tue, 22 May 2018 11:43:27 +0200

slurm-llnl (17.11.5-1) unstable; urgency=medium

  [ Mehdi Dogguy ]
  * Add an empty /etc/slurm-llnl/plugstack.conf.d directory for plugin
    configuration and associated configuration file plugstack.conf

  [ Gennaro Oliva ]
  * Bump debhelper compat level to 10
  * Bump standard version to 4.1.3
  * Delete old transitional packages' files
  * New upstream release fixes CVE-2018-7033
  * Update libslurm{,db}32 symbols files
  * Fix slurmdbd.conf.5 and slurm.conf.5 man pages
  * Fix a typo in the mpiexec wrapper man page

 -- Gennaro Oliva <oliva.g@na.icar.cnr.it>  Sat, 17 Mar 2018 08:50:51 +0100

<<<<<<< HEAD
slurm-llnl (17.11.2-1sci9u3) scibian9; urgency=medium

  * Patch to add user_name in Lua job submit interface

 -- Rémi Palancher <remi-externe.palancher@edf.fr>  Thu, 18 Oct 2018 15:29:38 +0200

slurm-llnl (17.11.2-1sci9u2) scibian9; urgency=medium

  * Scibian9 rebuild.

 -- Rémi Palancher <remi-externe.palancher@edf.fr>  Fri, 08 Jun 2018 09:52:10 +0200

slurm-llnl (17.11.2-1sci8u3) scibian8; urgency=medium

  * Add undisclosed security fix for CVE-2018-10995
  * Add patch to fix removing array job in slurmctld

 -- Rémi Palancher <remi-externe.palancher@edf.fr>  Fri, 08 Jun 2018 09:49:56 +0200

slurm-llnl (17.11.2-1sci9u1) scibian9; urgency=medium

  * Rebuild for scibian9
  * Update b-d with new mysql-dev meta-package

 -- Rémi Palancher <remi-externe.palancher@edf.fr>  Thu, 26 Apr 2018 13:45:41 +0200

slurm-llnl (17.11.2-1sci8u2) scibian8; urgency=medium

  [ Thomas HAMEL ]
  * slurmctld: Check UID in pack_job before hiding

 -- Thomas HAMEL <thomas-externe.hamel@edf.fr>  Thu, 26 Apr 2018 11:44:28 +0200

slurm-llnl (17.11.2-1sci8u1) scibian8; urgency=medium

  * Scibian8 rebuild

 -- Rémi Palancher <remi-externe.palancher@edf.fr>  Mon, 19 Mar 2018 15:10:14 +0100

slurm-llnl (17.11.2-1~calibre9u10) calibre9; urgency=medium

  * Update security patch to fix reg with shared libs

 -- Rémi Palancher <remi-externe.palancher@edf.fr>  Fri, 09 Mar 2018 09:39:16 +0100

slurm-llnl (17.11.2-1~calibre9u9) calibre9; urgency=medium

  * Update security patch with update from SchedMD

 -- Rémi Palancher <remi-externe.palancher@edf.fr>  Mon, 05 Mar 2018 15:48:49 +0100

slurm-llnl (17.11.2-1~calibre9u8) calibre9; urgency=medium

  * Add undisclosed security fix

 -- Rémi Palancher <remi-externe.palancher@edf.fr>  Mon, 05 Mar 2018 11:11:34 +0100

slurm-llnl (17.11.2-1~calibre9u7) calibre9; urgency=medium

  * upstream patch Avoid-node-hang-in-COMPLETING-state

 -- Thomas Hamel <thomas-externe.hamel@edf.fr>  Tue, 30 Jan 2018 14:58:25 +0100

slurm-llnl (17.11.2-1~calibre9u6) calibre9; urgency=medium

  * Revert of upstream commit b31fa177c1ca26dcd2d5cd952e692ef87d95b528

 -- Mehdi Dogguy <mehdi.dogguy@edf.fr>  Thu, 25 Jan 2018 11:02:46 +0100

slurm-llnl (17.11.2-1~calibre9u5) calibre9; urgency=medium

  * Add patch to fix issues when starting the backup slurmdbd.

 -- Mehdi Dogguy <mehdi.dogguy@edf.fr>  Tue, 23 Jan 2018 18:31:20 +0100

slurm-llnl (17.11.2-1~calibre9u4) calibre9; urgency=medium

  * Rename include directory back to /usr/include/slurm for compatibility
    reasons.

 -- Mehdi Dogguy <mehdi.dogguy@edf.fr>  Tue, 16 Jan 2018 11:43:58 +0100

slurm-llnl (17.11.2-1~calibre9u3) calibre9; urgency=medium

  * Add fixes for https://bugs.schedmd.com/show_bug.cgi?id=4621
    - debian/patches/cwd-in-multi-prog
    - debian/patches/test_exec-feature-to-multi-prog-option-of-srun

 -- Mehdi Dogguy <mehdi.dogguy@edf.fr>  Tue, 16 Jan 2018 10:29:50 +0100

slurm-llnl (17.11.2-1~calibre9u2) calibre9; urgency=medium

  * Add dh-systemd to build dependencies
  * Lower minimal required version for debhelper to something suitable
    on Debian 8.
  * Use configure flag --localstatedir instead of --runstatedir since
    the latter is not valid with Jessie's version of libtool.
  * Do not use dh_strip's --no-automatic-dbgsym flag as it comes with
    newer versions of debhelper.
  * Add needed -dbg packages, as they are not auto-generated in Jessie

 -- Mehdi Dogguy <mehdi.dogguy@edf.fr>  Mon, 15 Jan 2018 09:02:00 +0100

slurm-llnl (17.11.2-1~calibre9u1) calibre9; urgency=medium

  * Backport to Calibre9

 -- Mehdi Dogguy <mehdi.dogguy@edf.fr>  Sun, 14 Jan 2018 14:51:26 +0100

=======
>>>>>>> cdb1b881
slurm-llnl (17.11.2-1) unstable; urgency=medium

  [ Mehdi Dogguy ]
  * New upstream release
    - Refresh patches
  * Drop old transitional packages (Closes: #878864) and old Replaces
    and Breaks statements.
  * Fix default pidfile for slurm daemons (See: #885759)
  * Use --runstatedir instead of --localstatedir in debian/rules to
    specify run state directory.
  * Override call to dh_shlibdeps so that dpkg-shlibdeps finds
    libslurmfull.so
  * Override lintian error binary-or-shlib-defines-rpath: Slurm provides
    a private shared library. Its location matches the future name of the
    source package.

  [ Gennaro Oliva ]
  * Drop unused lintian spelling-error-in-binary overrides
  * Update d/copyright
  * Upgrade Standards-Version to 4.1.2, no changes needed

 -- Mehdi Dogguy <mehdi@debian.org>  Sun, 14 Jan 2018 10:59:47 +0100

slurm-llnl (17.02.9-1) unstable; urgency=medium

  * New upstream release fixes CVE-2017-15566 (Closes: #880530)
  * Add new symbols to libslurm31 and libslurmdb31
  * Modify header patch to remove google script in the footer
  * Rename header patch

 -- Gennaro Oliva <oliva.g@na.icar.cnr.it>  Sun, 05 Nov 2017 01:02:24 +0100

slurm-llnl (17.02.7-1) unstable; urgency=medium

  * New upstream release
  * Rightly moving slurmdbd symbols in slurmdbd debug package
  * Switch from -dbg packages to automatic -dbgsym
  * Change package priority to optional as required by the new standard
  * Change d/copyright format uri to https
  * Standard version upgraded to 4.1.1
  * Increase debhelper version dependency to get rid of dh-systemd
  * Add srun, sbatch and sacct autopkgtests

 -- Gennaro Oliva <oliva.g@na.icar.cnr.it>  Sat, 07 Oct 2017 01:25:22 +0200

slurm-llnl (17.02.5-1) unstable; urgency=medium

  [ Mehdi Dogguy and Gennaro Oliva ]
  * New upstream release.
  * Refresh patches.
  * Update libslurm{db,}31.symbols

  [ Gennaro Oliva ]
  * Update d/copyright and switch to copyright-format 1.0

 -- Gennaro Oliva <oliva.g@na.icar.cnr.it>  Mon, 03 Jul 2017 15:30:51 +0200

<<<<<<< HEAD
slurm-llnl (17.02.2-1sci8u1) scibian8; urgency=medium

  * Scibian8 rebuild.

 -- Rémi Palancher <remi-externe.palancher@edf.fr>  Thu, 14 Dec 2017 15:51:55 +0100

slurm-llnl (17.02.2-1~calibre9+2) calibre9; urgency=medium

  * Add undisclosed security fix

 -- Rémi Palancher <remi-externe.palancher@edf.fr>  Thu, 19 Oct 2017 11:55:36 +0200

slurm-llnl (17.02.2-1~calibre9+1) calibre9; urgency=medium

  * Backport to Calibre9

 -- Mehdi Dogguy <mehdi.dogguy@edf.fr>  Thu, 27 Apr 2017 11:08:26 +0200

slurm-llnl (17.02.1.2-1~calibre9+1) calibre9; urgency=medium

  * Backport to Calibre9
  * Remove prolog fix patch as merged upstream
  * Remove cgroup release agent everywhere

 -- Rémi Palancher <remi-externe.palancher@edf.fr>  Wed, 05 Apr 2017 13:29:57 +0200

=======
>>>>>>> cdb1b881
slurm-llnl (17.02.1.2-1) unstable; urgency=medium

  * New upstream major release
  * Update libslurm{,db} package files to soname 31
  * Refresh patches and remove those included upstream
  * Remove srun_cr man page not installed without blcr support
  * Update service files to avoid killing job (Closes: #855905)

 -- Gennaro Oliva <oliva.g@na.icar.cnr.it>  Wed, 08 Mar 2017 08:57:37 +0100

slurm-llnl (16.05.9-1) unstable; urgency=medium

  * New upstream release
  * Overrides spelling-error-in-binary false positives

 -- Gennaro Oliva <oliva.g@na.icar.cnr.it>  Fri, 03 Feb 2017 09:50:02 +0100

slurm-llnl (16.05.8-1) unstable; urgency=medium

  * New upstream release 
  * Remove wiki.conf.5 from slurm-client manpages

 -- Gennaro Oliva <oliva.g@na.icar.cnr.it>  Sat, 07 Jan 2017 02:40:23 +0100

slurm-llnl (16.05.7-2) unstable; urgency=medium

  * Enable multiple slurmd support (Closes: #849140)
  * Drop dependency on openssl-blacklist (Closes: #848627)
  * slurmd and slurm-client postrm don't kill slurm processes anymore
  * Checks whether the slurm user exists before deleting
  * Use numerical uid 64030 to kill slurm owned processes

 -- Gennaro Oliva <oliva.g@na.icar.cnr.it>  Fri, 30 Dec 2016 16:06:07 +0100

slurm-llnl (16.05.7-1) unstable; urgency=medium

  * New upstream release (Closes: #828549)
  * Add libswitch-perl dependency to slurm-wlm-torque (Closes: #847342)
  * Add slurmd.README.Debian (Closes: #845268) 
  * Move README.Debian to slurmctld.README.Debian
  * Add lintian overrides for no bindnow in many packages
  * Use jquery.min.js provided by libjs-jquery instead of upstream's
  * Add jquery source in missing-sources

 -- Gennaro Oliva <oliva.g@na.icar.cnr.it>  Wed, 14 Dec 2016 11:01:06 +0100

<<<<<<< HEAD
slurm-llnl (16.05.6-1~calibre9+3) calibre9; urgency=medium

  * Use lua 5.2

 -- Thomas Hamel <thomas-externe.hamel@edf.fr>  Fri, 17 Feb 2017 13:47:53 +0000

slurm-llnl (16.05.6-1~calibre9+2) calibre9; urgency=medium

  * Add patch to fix prolog handling.

 -- Rémi Palancher <remi-externe.palancher@edf.fr>  Thu, 22 Dec 2016 15:12:18 +0100

slurm-llnl (16.05.6-1~calibre9+1) calibre9; urgency=medium

  * Backport to Calibre9.
  * Change back build-dep to libmysqlclient-dev since default is not available
    in jessie.

 -- Rémi Palancher <remi-externe.palancher@edf.fr>  Wed, 16 Nov 2016 16:27:29 +0100

=======
>>>>>>> cdb1b881
slurm-llnl (16.05.6-1) unstable; urgency=medium

  * Update libslurm{,db} symbols files
  * Remove unused hardening-no-bindnow lintian overrides
  * Add lsb-base dependency to slurmdbd
  * Change libmysqlclient-dev build dependency to default
  * Add libpmi2-0 packages thanks to Markus Geimer (Closes: #840404)

 -- Gennaro Oliva <oliva.g@na.icar.cnr.it>  Fri, 28 Oct 2016 16:23:07 +0200

slurm-llnl (16.05.5-1) unstable; urgency=medium

  * New upstream release
  * Update debian configurators
  * Update header patch to remove google script in html
  * Update symbol files

 -- Gennaro Oliva <oliva.g@na.icar.cnr.it>  Fri, 30 Sep 2016 16:08:43 +0200

<<<<<<< HEAD
slurm-llnl (16.05.4-1~calibre9+2) calibre9; urgency=medium

  * debconf to control PAM slurm module activation
  * use upstream cgroup release agent example
  * better defaults for cgroup.conf example
  * set RSS/MEMLOCK limits unlimited for slurmd

 -- Rémi Palancher <remi-externe.palancher@edf.fr>  Tue, 11 Oct 2016 12:11:38 +0200

slurm-llnl (16.05.4-1~calibre9+1) calibre9; urgency=medium

  * Backport to Calibre9.

 -- Rémi Palancher <remi-externe.palancher@edf.fr>  Tue, 27 Sep 2016 15:09:16 +0200

=======
>>>>>>> cdb1b881
slurm-llnl (16.05.4-1) unstable; urgency=medium

  * New upstream release 
  * Add missing sh5util binary to slurm-client and qalter qrerun and
    mpiexec.slurm to slurm-wlm-torque (as requested by Jordi Blasco)
  * Update ax_lib_hdf5.m4 to avoid CPPFLAGS to be overwritten
  * Add HDF5_CPPFLAGS to successfully compile libsh5util_old.la
  * Restore default fortify flags

 -- Gennaro Oliva <oliva.g@na.icar.cnr.it>  Mon, 26 Sep 2016 11:44:23 +0200

slurm-llnl (16.05.2-1) unstable; urgency=medium

  * New upstream release 

 -- Gennaro Oliva <oliva.g@na.icar.cnr.it>  Fri, 29 Jul 2016 18:34:26 +0200

slurm-llnl (16.05.0-1) unstable; urgency=medium

  * New upstream major release 
  * Update library files to version 30

 -- Gennaro Oliva <oliva.g@na.icar.cnr.it>  Tue, 14 Jun 2016 11:15:17 +0200

slurm-llnl (15.08.11-1) unstable; urgency=medium

  * New upstream release 
  * Fix d/rules using wildcard instead of the triplet

 -- Gennaro Oliva <oliva.g@na.icar.cnr.it>  Wed, 04 May 2016 12:01:47 +0200

slurm-llnl (15.08.10-1) unstable; urgency=medium

  * New upstream release 
  * Update libslurm29 and libslurmdb29 symbol files
  * Add hardening=+pie to DEB_BUILD_MAINT_OPTIONS
  * Add Documentation section in systemd service files
  * Remove fix-spelling-errors patch included in upstream
  * Add lintian overrides for missing bindnow option
  * Upgrade to standard version 3.9.8
  * Remove postinst/rm in library packages since ldconfig is now handled
    by dh_makeshlibs

 -- Gennaro Oliva <oliva.g@na.icar.cnr.it>  Tue, 03 May 2016 17:19:24 +0200

<<<<<<< HEAD
slurm-llnl (15.08.8-1~calibre9+4) calibre9; urgency=low

  * Add patch to fix multiple/constraints support on heterogeneous nodes.
  * Only include *.conf in plugstack.conf.d/

 -- Rémi Palancher <remi-externe.palancher@edf.fr>  Mon, 11 Apr 2016 10:10:42 +0200

slurm-llnl (15.08.8-1~calibre9+3) calibre9; urgency=low

  * Fix patch: faster shutdown when waiting for NHC

 -- Thomas HAMEL <thomas-externe.hamel@edf.fr>  Wed, 16 Mar 2016 09:28:16 +0000

slurm-llnl (15.08.8-1~calibre9+2) calibre9; urgency=low

  * New patch: Slurmd waits for health check during start 

 -- Thomas HAMEL <thomas-externe.hamel@edf.fr>  Fri, 04 Mar 2016 14:28:16 +0000

slurm-llnl (15.08.8-1+c9+1) calibre9; urgency=low

  * Backport to Calibre9
  * Remove adduser from slurmdbd deps

 -- Rémi Palancher <remi-externe.palancher@edf.fr>  Fri, 26 Feb 2016 14:22:37 +0100

=======
>>>>>>> cdb1b881
slurm-llnl (15.08.8-1) unstable; urgency=medium

  * New upstream release 
  * Upgrade to standard version 3.9.7
  * Use https uri for Vcs-Browser and Vcs-Git in d/control
  * Update libslurm29 and libslurmdb29 symbol files 

 -- Gennaro Oliva <oliva.g@na.icar.cnr.it>  Wed, 24 Feb 2016 13:21:18 +0100

slurm-llnl (15.08.7-1) unstable; urgency=medium

  * New upstream release 
  * Call ldconfig in postinst/rm of library packages

    [ Ana Guerrero Lopez ]
  * Add package slurm-wlm-emulator. This package provides binaries that are
    already in the slurmd and slurmctld package. These packages binaries
    have now the suffix -wlm and the binaries in slurm-wln-emulator got
    the suffix -wlm-emulator.
    The binaries are handled with alternatives, having the emulator package
    a higher priority value.
  * Add slurm-client-emulator with all the same binaries from slurm-client
    built in emulator mode, these are the binaries to use when running thr
    daemons from slurm-wlm-emulator.
    Binaries have appended suffix -emulator to avoid conflicts.

 -- Gennaro Oliva <oliva.g@na.icar.cnr.it>  Fri, 22 Jan 2016 21:20:36 +0100

slurm-llnl (15.08.4-1) unstable; urgency=medium

  * New upstream release
  * Change slurm user's home directory to /nonexistent
  * Update libslurm29 and libslurmdb29 symbol files

 -- Gennaro Oliva <oliva.g@na.icar.cnr.it>  Mon, 30 Nov 2015 17:40:21 +0100

slurm-llnl (15.08.3-1) unstable; urgency=medium

  * New upstream release 

 -- Gennaro Oliva <oliva.g@na.icar.cnr.it>  Fri, 06 Nov 2015 13:53:28 +0100

slurm-llnl (15.08.2-1) unstable; urgency=medium

  * New upstream release 
  * Remove scontrol-man-page included in upstream 
  * Remove unused override shlib-with-executable-stack in
    slurm-wlm-basic-plugins for a false-positive now fixed

 -- Gennaro Oliva <oliva.g@na.icar.cnr.it>  Mon, 26 Oct 2015 12:23:09 +0100

slurm-llnl (15.08.1-1) unstable; urgency=medium

  * New upstream release 
  * Remove man-pages patch included in upstream
  * Update libslurm29 and libslurmdb29 symbol files 
  * Fix a typo in scontrol.1 

 -- Gennaro Oliva <oliva.g@na.icar.cnr.it>  Mon, 28 Sep 2015 15:41:18 +0200

slurm-llnl (15.08.0-1) unstable; urgency=medium

  * New upstream release 
  * Updated libraries api version to 29 
  * Updated mail-path patch
  * Minor man pages changes 
  * Add d/slurm-client.lintian-overrides to avoid warnings for a long
    line in acct_gather.conf.5 and for the conflicts with sinfo in
    d/control
  * Remove d/slurmd.lintian-overrides since the lintian bug that caused
    the spelling-error-in-binary false positive was solved

 -- Gennaro Oliva <oliva.g@na.icar.cnr.it>  Thu, 24 Sep 2015 16:30:57 +0200

slurm-llnl (14.11.8-4) unstable; urgency=medium

  * Conflict with older versions of sinfo only

 -- Mehdi Dogguy <mehdi@debian.org>  Wed, 19 Aug 2015 22:15:21 +0000

slurm-llnl (14.11.8-3) unstable; urgency=medium

  * Add libipmimonitoring-dev build dependency (Closes: #792368)
  * Add librrd-dev build dependency (Closes: #792370)

 -- Gennaro Oliva <oliva.g@na.icar.cnr.it>  Wed, 15 Jul 2015 09:48:30 +0200

slurm-llnl (14.11.8-2) unstable; urgency=medium

  * Correct a typo in the slurmd init.d script (Closes: #792027) 

 -- Gennaro Oliva <oliva.g@na.icar.cnr.it>  Mon, 13 Jul 2015 08:55:20 +0200

slurm-llnl (14.11.8-1) unstable; urgency=medium

  * New upstream release
  * Updated libslurm28 and libslurmdb28 symbol files

 -- Gennaro Oliva <oliva.g@na.icar.cnr.it>  Wed, 08 Jul 2015 11:01:46 +0200

slurm-llnl (14.11.7-1) unstable; urgency=medium

  * New upstream release 

 -- Gennaro Oliva <oliva.g@na.icar.cnr.it>  Thu, 02 Jul 2015 14:46:24 +0200

slurm-llnl (14.11.6-1) unstable; urgency=medium

  [ Gennaro Oliva ]
  * New upstream release
  * Minor man pages formatting changes
  * Restore var/*/slurm-llnl dirnames in the html configurator tools
  * Add --disable-debug to configure

  [ Rémi Palancher ]
  * Add -dbg packages for libs, binaries and plugins
  * Remove autoreconf since not needed anymore
  * Remove patch honor-without-rpath-hwloc since merged upstream
  * Create user slurm on slurm-client pkg install (Closes: #783663)
  * Add missing dep on ucf + adduser on pkgs
  * Add missing dep for -client on -basic-plugins (Closes: #783662)

 -- Gennaro Oliva <oliva.g@na.icar.cnr.it>  Wed, 20 May 2015 16:47:32 +0200

<<<<<<< HEAD
slurm-llnl (14.11.4-1+c9+4) calibre9; urgency=medium

  * Add slurm-client-emulator with all binaries built in emulator mode.
    Binaries have appended suffix -emulator to avoid conflicts.

 -- Ana Guerrero Lopez <ana-externe.guerrero@edf.fr>  Wed, 25 Nov 2015 10:51:41 +0100

slurm-llnl (14.11.4-1+c9+3) calibre9; urgency=medium

  * Add package slurm-wlm-emulator. This package provides binaries that are
    already in the slurmd and slurmctld package. These packages binaries
    have now the suffix -wlm and the binaries in slurm-wln-emulator got
    the suffix -wlm-emulator.
    The binaries are handled with alternatives, having the emulator package
    a higher priority value.

 -- Ana Guerrero Lopez <ana-externe.guerrero@edf.fr>  Fri, 06 Nov 2015 10:11:27 +0100

slurm-llnl (14.11.4-1+c9+2) calibre8; urgency=low

  * Move user slurm into slurm-wlm-basic-plugins pkg
  * Use systemctl to send SIGHUP to daemons

 -- Rémi Palancher <remi-externe.palancher@edf.fr>  Thu, 09 Apr 2015 14:36:10 +0200

slurm-llnl (14.11.4-1+c8+1) calibre8; urgency=low

  * New upstream release.

 -- Mehdi Dogguy <mehdi.dogguy@edf.fr>  Thu, 26 Feb 2015 15:32:05 +0100

slurm-llnl (14.11.3-1+c8+1) calibre8; urgency=low

  * Imported Upstream version 14.11.3
  * Removed patch nowait-pmi-rank-0 since merged upstream

 -- Rémi Palancher <remi-externe.palancher@edf.fr>  Mon, 19 Jan 2015 09:35:31 +0100

slurm-llnl (14.11.2-1+c8+2) calibre8; urgency=low

  * Install plugstack.conf with plugins package

 -- Rémi Palancher <remi-externe.palancher@edf.fr>  Fri, 02 Jan 2015 15:08:55 +0100

slurm-llnl (14.11.2-1+c8+1) calibre8; urgency=low

  * New upstream version 14.11.2
  * Bump SONAME to 28
  * Updated d/libslurm[db]28.symbols
  * Remove patch honor-without-rpath-hwloc since merged upstream
  * Remove patch manpages since merged upstream
  * Disable autoreconf since not needed anymore
  * Updated patch nowait-pmi-rank-0 with upstream proposal

 -- Rémi Palancher <remi-externe.palancher@edf.fr>  Wed, 31 Dec 2014 09:47:31 +0100

slurm-llnl (14.03.9-5+c8+1) calibre8; urgency=low

  * Backport to calibre8
  * Set memlock ulimit to infinity for slurmctld
  * Remove useless init scripts
  * Manually create tmpfiles in daemons postinst since debhelper
    in wheezy does not do it by itself.
  * Automatically configure PAM with libpam-slurm pkg
  * Add new -dbg packages with debug symbols
  * Add missing dep to plugins on slurm-client
  * Fix typo in -doc pkg description
  * Add patch to avoid delay on commit for PMI rank 0

 -- Rémi Palancher <remi-externe.palancher@edf.fr>  Thu, 18 Dec 2014 16:27:36 +0100

=======
>>>>>>> cdb1b881
slurm-llnl (14.03.9-5) unstable; urgency=medium

  [ Roland Fehrenbacher ]
  * sacctmgr moved to the slurm-client package (Closes: #768938)

 -- Gennaro Oliva <oliva.g@na.icar.cnr.it>  Wed, 12 Nov 2014 12:07:04 +0100

slurm-llnl (14.03.9-4) unstable; urgency=medium

  * Declaring slurm-client conflict with sinfo (Closes: #768112)

 -- Gennaro Oliva <oliva.g@na.icar.cnr.it>  Thu, 06 Nov 2014 10:28:03 +0100

slurm-llnl (14.03.9-3) unstable; urgency=medium

  * Do not force slurmdbd.conf's mode to 600.

 -- Mehdi Dogguy <mehdi@debian.org>  Sat, 25 Oct 2014 01:13:56 +0200

slurm-llnl (14.03.9-2) unstable; urgency=medium

  [ Roland Fehrenbacher ]
  * Fix names of boot scripts in logrotate files
  * Ensure slurmdbd.conf has mode 600

 -- Gennaro Oliva <oliva.g@na.icar.cnr.it>  Fri, 24 Oct 2014 15:31:40 +0200

slurm-llnl (14.03.9-1) unstable; urgency=low

  [ Mehdi Dogguy ]
  * New upstream release.

  [ Gennaro Oliva ]
  * Upgraded to standard version 3.9.6
  * Updated libslurm27.symbols and libslurmdb27.symbols.
  * Fix spelling error in slurm.conf.5
    * add debian/patches/manpages
  * Added munge to slurmd and slurmctld Depends (Closes: #766160)

  [ Rémi Palancher ]
  * Enable hwloc support
    * add Build-Depends on libhwloc-dev
    * enable dh autoreconf
    * add debian/patches/honor-without-rpath-hwloc

 -- Gennaro Oliva <oliva.g@na.icar.cnr.it>  Thu, 23 Oct 2014 17:27:46 +0200

slurm-llnl (14.03.8-2) unstable; urgency=medium

  [ Mehdi Dogguy ]
  * Update Homepage field in d/control file
  * Fix watch file

  [ Rémi Palancher ]
  * Use architecture.mk for DEB_BUILD/DEB_HOST defs
  * Fix typo in default PID path in configurator

 -- Mehdi Dogguy <mehdi@debian.org>  Tue, 07 Oct 2014 21:55:59 +0200

slurm-llnl (14.03.8-1) experimental; urgency=medium

  [ Gennaro Oliva ]
  * Binary packages renaming:
    slurm-llnl -> slurm-client
    slurm-llnl-slurmd -> slurmd
    slurm-llnl-slurmctld -> slurmctld
    slurm-llnl-slurdbd -> slurmdbd
    slurm-llnl-basic-plugins -> slurm-wlm-basic-plugins
    slurm-llnl-basic-plugins-dev -> slurm-wlm-basic-plugins-dev
    slurm-llnl-sview -> sview
    slurm-llnl-doc -> slurm-wlm-doc
  * New slurm-wlm metapackage depending on slurmctld
    slurm-client and slurmd
  * New slurm-llnl and slurm-llnl-slurmdbd
    transitional dummy packages
  * README.* updated
  * Configurators, slurm-resume.sh and
    slurm-suspend.sh examples moved to the slurmctld
    package
  * init.d scripts modified to import old default and
    to avoid usless dependency on slurm-client
  * Restored lintian-overrides files to avoid
    informational ("-I") tags
  * Added slurm directories in transitional dummy
    packages to avoid installation messages warnings
    about not removing non-empty directories
  * Added slurm-llnl-slurmdbd and slurm-llnl preinst
    to remove rc?.d symlinks to the old init scripts
    and the script itself if it doesn't contain user
    changes
  * Added {slurmd,slurmctld,slurmdbd}.tmpfile to
    create /var/run/slurm-llnl when using systemd
  * Added a warning message in the slurm-llnl preinst in case of
    modified init files

  [ Rémi Palancher ]
  * New upstream release 14.03.7 (Closes: #756012)
    Maintainers patches have been ported to this new upstream version
    SONAME of shared libs in *-dev pkgs dumped from 26 to 27 with updated
    debian/*.symbols
  * Bump debhelper compat level from 7 to 9
  * Split slurm-llnl package into 3 packages: slurm-llnl{,-slurmd,-slurmtld}
    (Closes: #749945)
  * Added native systemd services files
  * Remove build-dep to libpq-dev since upstream does not support PostgreSQL
    backend anymore
  * Big cleanup in debian/rules back to something more dh standards compliant.
    This also fixes FTBFS when built twice in a row (Closes: #617697).
  * Moved examples in dedicated subdirectory
  * Adds examples for cgroup configuration in slurmd pkg
  * Remove useless file related to transient slurm-llnl-dev package
  * Use globing in libslurm-dev.manpages
  * Correct path to README in init scripts and path to example in README
  * Add patch to increase size of read buffer for sacctmgr
    + debian/patches/sacctmgr-increase-buffer
  * Enable parallel build
  * Remove all lintian overrides

  [ Mehdi Dogguy ]
  * Wrap {,Build-}Depends lines in debian/control file to increase readability.
  * Add Rémi and myself as Uploaders
  * Add Vcs-{Browser,Git} fields.
  * Import new upstream release (14.03.8)

 -- Rémi Palancher <remi@rezib.org>  Mon, 08 Sep 2014 15:00:28 +0200

slurm-llnl (2.6.7-2) unstable; urgency=medium

  [ gregor herrmann ]
  * Fix "hardcodes /usr/lib/perl5":
    - drop debian/libslurmdb-perl.dirs
    - dynamically create directories and move files in debian/rules, using the
      value of $Config{vendorarch}
    (Closes: #752814)

  [ Gennaro Oliva ]
  * Add lintian overrides for spelling-error-in-binary in the
    slurm-llnl-basic-plugins package to avoid wrong spelling error detection
  * Added dh_autoreconf (Closes: #744659)

 -- Gennaro Oliva <oliva.g@na.icar.cnr.it>  Tue, 29 Jul 2014 17:13:06 +0200

slurm-llnl (2.6.7-1) unstable; urgency=medium

  * New upstream release
  * Added lua5.1-0-dev build dependency

 -- Gennaro Oliva <oliva.g@na.icar.cnr.it>  Fri, 21 Mar 2014 16:47:16 +0100

slurm-llnl (2.6.5-1) unstable; urgency=low

  * New upstream release
  * Changed Build-Depends entry from postgresql-server-dev to libpq-dev
    (Closes: #732512) thanks to Christoph Berg and Martin Pitt
  * Sleeping one second in the postrotate section of slurm-llnl.logrotate
    (Closes: #735741) thanks to Stephane Vaillant
  * Adding optional dependency for mysql in slurm-llnl-slurmdbd.init.d
    (Closes: #735748) thanks to Stephane Vaillant

 -- Gennaro Oliva <oliva.g@na.icar.cnr.it>  Sat, 04 Jan 2014 10:43:02 +0100

slurm-llnl (2.6.4-1) unstable; urgency=low

  * New upstream release 

 -- Gennaro Oliva <oliva.g@na.icar.cnr.it>  Tue, 05 Nov 2013 12:49:24 +0100

slurm-llnl (2.5.7-1) unstable; urgency=low

  * New upstream relase
  * Add lintian overrides for shlib-with-executable-stack in the
    slurm-llnl-basic-plugins package since _block_sync_core_bitmap in
    src/plugins/select/cons_res/dist_tasks.c contains nested functions
  * Add slurm-llnl-configurator.easy.html
  * Changed homepage to http://www.schedmd.com (Closes: #703529)
  * Successfully compile under 4.8 (Closes: #701359)

 -- Gennaro Oliva <oliva.g@na.icar.cnr.it>  Sat, 08 Jun 2013 17:53:39 +0200

slurm-llnl (2.5.3-1) unstable; urgency=low

  * New upstream major release 

 -- Gennaro Oliva <oliva.g@na.icar.cnr.it>  Wed, 06 Feb 2013 16:14:10 +0100

slurm-llnl (2.4.5-1) unstable; urgency=low

  * New upstream major release 
  * Add lintian overrides for hardening-no-fortify-functions in the
    slurm-llnl-basic-plugins package

 -- Gennaro Oliva <oliva.g@na.icar.cnr.it>  Sun, 03 Feb 2013 11:53:20 +0100

slurm-llnl (2.3.4-2) unstable; urgency=low

  * Avoiding deluser to fail on purge (Closes: #667537) 
  * Hardening flags added (Closes: #663878), thanks to Simon Ruderich
    for the patch

 -- Gennaro Oliva <oliva.g@na.icar.cnr.it>  Thu, 05 Apr 2012 12:42:35 +0200

slurm-llnl (2.3.4-1) unstable; urgency=low

  * New upstream release 

 -- Gennaro Oliva <oliva.g@na.icar.cnr.it>  Tue, 20 Mar 2012 09:50:31 +0100

slurm-llnl (2.3.3-2) unstable; urgency=low

  * Changed Build-Depends entry from postgresql-server-dev-8.4 to 9.1
    (Closes: #639480)

 -- Gennaro Oliva <oliva.g@na.icar.cnr.it>  Mon, 13 Feb 2012 10:46:03 +0100

slurm-llnl (2.3.3-1) unstable; urgency=low

  * New upstream release 
  * New watch file pointing to schedmd website 

 -- Gennaro Oliva <oliva.g@na.icar.cnr.it>  Tue, 24 Jan 2012 23:02:15 +0100

slurm-llnl (2.3.2-2) unstable; urgency=low

  * Enable hardened build flags through dpkg-buildflags, thanks to
    Moritz Muehlenhoff (Closes: #656781)

 -- Gennaro Oliva <oliva.g@na.icar.cnr.it>  Sat, 21 Jan 2012 20:57:11 +0100

slurm-llnl (2.3.2-1) unstable; urgency=low

  * New upstream release
  * slurm-llnl-configurator.html updated
  * libpam-slurm packages merged to slurm-llnl source
  * libpam-slurm package new versioning following slurm-llnl

 -- Gennaro Oliva <oliva.g@na.icar.cnr.it>  Tue, 27 Dec 2011 19:27:46 +0100

slurm-llnl (2.2.7-1) unstable; urgency=low

  * New upstream release
  * Empty dependency_libs entries in .la files (Closes: #633286) 

 -- Gennaro Oliva <oliva.g@na.icar.cnr.it>  Mon, 11 Jul 2011 16:01:19 +0200

slurm-llnl (2.2.6-1) unstable; urgency=low

  * New upstream release

 -- Gennaro Oliva <oliva.g@na.icar.cnr.it>  Fri, 10 Jun 2011 13:10:13 +0200

slurm-llnl (2.2.5-1) unstable; urgency=low

  * New upstream release 

 -- Gennaro Oliva <oliva.g@na.icar.cnr.it>  Fri, 06 May 2011 10:48:55 +0200

slurm-llnl (2.2.4-1) unstable; urgency=low

  * New upstream releases 
  * Cleaning spare file and directories, not belonging to the sources
    generated by the building process and not removed by distclean.
    Added debian/clean with spare files and rm -rf inside debian/rules
    for directories.
  * Added new packages libslurm-perl, libslurmdb-perl, slurm-llnl-torque
    (Closes: #575822) thanks to Julien Blache

 -- Gennaro Oliva <oliva.g@na.icar.cnr.it>  Fri, 08 Apr 2011 11:21:17 +0200

slurm-llnl (2.2.3-1) unstable; urgency=low

  * New upstream release
  * Patches renamed to represent their purposes 
  * libslurm22.symbol updated

 -- Gennaro Oliva <oliva.g@na.icar.cnr.it>  Thu, 03 Mar 2011 10:20:43 +0100

slurm-llnl (2.2.1-1) unstable; urgency=low

  * New upstream release 

 -- Gennaro Oliva <oliva.g@na.icar.cnr.it>  Fri, 28 Jan 2011 11:13:19 +0100

slurm-llnl (2.2.0-1) unstable; urgency=low

  * New upstream major release 
  * libsurm22{,-dev} replace libsurm21{,-dev}
  * New libsurmdb22{,-dev} package

 -- Gennaro Oliva <oliva.g@na.icar.cnr.it>  Wed, 12 Jan 2011 13:25:42 +0100

slurm-llnl (2.1.16-2) unstable; urgency=low

  * Making slurm-llnl{,-slurmdbd} postrm scripts independent by ucf
    (Closes: #604207)

 -- Gennaro Oliva <oliva.g@na.icar.cnr.it>  Sun, 05 Dec 2010 16:04:09 +0100

slurm-llnl (2.1.16-1) unstable; urgency=low

  * New upstream release 

 -- Gennaro Oliva <oliva.g@na.icar.cnr.it>  Wed, 01 Dec 2010 17:25:51 +0100

slurm-llnl (2.1.15-3) unstable; urgency=low

  * Make slurm-llnl-slurmdbd package depend on ucf (Closes: #604207) 

 -- Gennaro Oliva <oliva.g@na.icar.cnr.it>  Sun, 21 Nov 2010 21:12:24 +0100

slurm-llnl (2.1.15-2) unstable; urgency=low

  * Properly set LD_LIBRARY_PATH in slurm and slurmdbd init scripts
    FIX CVE-2010-3380 (Closes: #602340)

 -- Gennaro Oliva <oliva.g@na.icar.cnr.it>  Thu, 04 Nov 2010 12:36:33 +0100

slurm-llnl (2.1.15-1) unstable; urgency=low

  * New upstream release 

 -- Gennaro Oliva <oliva.g@na.icar.cnr.it>  Sat, 16 Oct 2010 22:52:17 +0200

slurm-llnl (2.1.14-1) unstable; urgency=low

  * New upstream release 

 -- Gennaro Oliva <oliva.g@na.icar.cnr.it>  Fri, 03 Sep 2010 18:03:29 +0200

slurm-llnl (2.1.11-1) unstable; urgency=low

  * New upstream release 

 -- Gennaro Oliva <oliva.g@na.icar.cnr.it>  Wed, 04 Aug 2010 16:10:05 +0200

slurm-llnl (2.1.10-1) unstable; urgency=low

  * New upstream release
  * Setting /usr/bin/mail as default mailer (Closes: #588862) 

 -- Gennaro Oliva <oliva.g@na.icar.cnr.it>  Sat, 17 Jul 2010 10:02:48 +0200

slurm-llnl (2.1.9-1) unstable; urgency=low

  * New upstream release 

 -- Gennaro Oliva <oliva.g@na.icar.cnr.it>  Sat, 12 Jun 2010 05:53:11 +0200

slurm-llnl (2.1.8-1) unstable; urgency=low

  * New upstream release 
  * Removed logrotate filename wildcards to avoid conflicts between the 
    slurm-llnl and the slurm-llnl-slurmdbd packages (Closes: #580010) 
  * Switch to dpkg-source 3.0 (quilt) format

 -- Gennaro Oliva <oliva.g@na.icar.cnr.it>  Fri, 21 May 2010 16:39:37 +0200

slurm-llnl (2.1.7-1) unstable; urgency=low

  * New upstream release 

 -- Gennaro Oliva <oliva.g@na.icar.cnr.it>  Fri, 16 Apr 2010 22:15:07 +0200

slurm-llnl (2.1.6-1) unstable; urgency=low

  * New upstream release 

 -- Gennaro Oliva <oliva.g@na.icar.cnr.it>  Mon, 29 Mar 2010 18:57:03 +0200

slurm-llnl (2.1.5-1) unstable; urgency=low

  * New upstream release
  * Added support for pam (Closes: #573461) 

 -- Gennaro Oliva <oliva.g@na.icar.cnr.it>  Thu, 25 Mar 2010 16:34:15 +0100

slurm-llnl (2.1.4-1) unstable; urgency=low

  * New upstream release 

 -- Gennaro Oliva <oliva.g@na.icar.cnr.it>  Tue, 02 Mar 2010 23:58:44 +0100

slurm-llnl (2.1.2-1) unstable; urgency=low

  * New upstream release 
  * Added munge dependence for slurm-llnl-slurmdbd (Closes: #567013)

 -- Gennaro Oliva <oliva.g@na.icar.cnr.it>  Sun, 14 Feb 2010 20:21:29 +0100

slurm-llnl (2.1.1-2) unstable; urgency=low

  * slurm-llnl-slurmdbd postinst script doesn't change /var/run/slurm-llnl
    owner anymore (Closes: #566572)

 -- Gennaro Oliva <oliva.g@na.icar.cnr.it>  Mon, 25 Jan 2010 00:14:06 +0100

slurm-llnl (2.1.1-1) unstable; urgency=low

  * New upstream release (Closes: #565454)

 -- Gennaro Oliva <oliva.g@na.icar.cnr.it>  Thu, 21 Jan 2010 23:01:37 +0100

slurm-llnl (2.1.0-1) unstable; urgency=low

  * New upstream release 

 -- Gennaro Oliva <oliva.g@na.icar.cnr.it>  Tue, 12 Jan 2010 11:32:17 +0100

slurm-llnl (2.0.9-1) unstable; urgency=low

  * New upstream release

 -- Gennaro Oliva <oliva.g@na.icar.cnr.it>  Mon, 14 Dec 2009 11:04:53 +0100

slurm-llnl (2.0.7-2) unstable; urgency=low

  * Fixed getline definition to build on AMD (Closes: #552836)
  * Changing dependency from version 8.3 to 8.4 of postgreSQL (Closes: #559605)
  * Fixing various typos

 -- Gennaro Oliva <oliva.g@na.icar.cnr.it>  Sat, 05 Dec 2009 23:28:51 +0100

slurm-llnl (2.0.7-1) unstable; urgency=low

  * New upstream release announced together with 2.0.6

 -- Gennaro Oliva <oliva.g@na.icar.cnr.it>  Sun, 18 Oct 2009 18:53:06 +0200

slurm-llnl (2.0.5-1) unstable; urgency=low

  * New upstream release 
  * Changed dependecy from lib-mysqlclient15 to lib-mysqlclient 
  * Added Default-Start for runlevel 2 and 4 and $remote_fs requirement in
    init.d scripts (Closes: #541252)
  * Postinst checks for wrong runlevels 2 and 4 links
  * Upgraded to standard version 3.8.3
  * Add lintian overrides for missing slurm-llnl-configurator.html in doc
    base registration
  * modified postrm scripts to ignore pkill return value in order to avoid
    postrm failure when no slurm process is running
  * Checking for slurmctld.pid before cancelling running and pending
    jobs during package removal 

 -- Gennaro Oliva <oliva.g@na.icar.cnr.it>  Thu, 24 Sep 2009 23:28:15 +0200

slurm-llnl (2.0.4-1) unstable; urgency=low

  * New upstream release
  * Removed gettext bashism in init.d scripts (Closes: #530993, #530994)
  * init.d script modified to check that a daemon is not running before
    a call with the stop argument is completed

 -- Gennaro Oliva <oliva.g@na.icar.cnr.it>  Thu, 16 Jul 2009 11:05:21 +0200

slurm-llnl (2.0.2-1) unstable; urgency=low

  * New upstream release 
  * New slurm-llnl-configurator.html
  * init.d script key check modified
  * init.d scripts create run-time variable data directories (/var/run)
  * slurm-llnl.init.d checks if StateSaveLocation SlurmdSpoolDir are
    under /var/run and link them to the actual location under /var/lib
  * postinst script remove StateSaveLocation and SlurmdSpoolDir content if
    upgrading from version 1 to start daemons in a clean state
  * Removed comments from the slurm.conf.simple file
  * Instruction for using openssl cryptography, not used by default anymore,
    moved to README.cryptotype-openssl
  * slurm-llnl.prerm added to cancel running and pending jobs when
    removing the package

 -- Gennaro Oliva <oliva.g@na.icar.cnr.it>  Fri, 26 Jun 2009 08:29:16 +0200

slurm-llnl (1.3.15-1) unstable; urgency=high

  * New slurm-llnl-basic-plugins{,-dev} descriptions (Closes: #512059)
  * New libpmi-dev description
  * Compat version upgraded to 7
  * Standard version upgraded to 3.8.1
  * Creating /var/run SLURM directories at boot rather than at
    installation time 

 -- Gennaro Oliva <oliva.g@na.icar.cnr.it>  Thu, 16 Apr 2009 20:09:37 +0200

slurm-llnl (1.3.13-1) unstable; urgency=low

  * New upstream release (Closes: #511511)

 -- Gennaro Oliva <oliva.g@na.icar.cnr.it>  Wed, 14 Jan 2009 09:25:10 +0100

slurm-llnl (1.3.12-1) unstable; urgency=low

  * New upstream release 

 -- Gennaro Oliva <oliva.g@na.icar.cnr.it>  Thu, 08 Jan 2009 10:41:16 +0100

slurm-llnl (1.3.11-1) unstable; urgency=low

  * New upstream release 

 -- Gennaro Oliva <oliva.g@na.icar.cnr.it>  Wed, 03 Dec 2008 11:56:28 +0100

slurm-llnl (1.3.10-1) unstable; urgency=low

  * New upstream release 
  * Modified manual pages: sacctmgr.1

 -- Gennaro Oliva <oliva.g@na.icar.cnr.it>  Wed, 05 Nov 2008 11:07:01 +0100

slurm-llnl (1.3.9-1) unstable; urgency=low

  * New upstream release
  * New watch file with generic versioning
  * Modified manual pages: sacctmgr.1, sacct.1, sinfo.1,
    slurm_free_job_info_msg.3 and slurm_slurmd_status.3
  * Deleted empty manual page slurm_trigger.3 and its symbolic links:
    slurm_{clear,free,get,set}_trigger.3

 -- Gennaro Oliva <oliva.g@na.icar.cnr.it>  Wed, 15 Oct 2008 14:49:27 +0200

slurm-llnl (1.3.8-1) unstable; urgency=low

  * New upstream release

 -- Gennaro Oliva <oliva.g@na.icar.cnr.it>  Thu, 04 Sep 2008 00:40:20 +0200

slurm-llnl (1.3.7-1) unstable; urgency=low

  * New upstream release
  * New watch file for new naming convention of development snapshots
  * Added libpmi0 and libslurm13 symbols files

 -- Gennaro Oliva <oliva.g@na.icar.cnr.it>  Fri, 29 Aug 2008 01:07:14 +0200

slurm-llnl (1.3.6-1) unstable; urgency=low

  * New upstream release 

 -- Gennaro Oliva <oliva.g@na.icar.cnr.it>  Thu, 24 Jul 2008 16:29:28 +0200

slurm-llnl (1.3.5-1) unstable; urgency=low

  * New upstream release
  * Changed watch file to avoid development snapshot download

 -- Gennaro Oliva <oliva.g@na.icar.cnr.it>  Tue, 15 Jul 2008 14:31:36 +0200

slurm-llnl (1.3.4-1) unstable; urgency=low

  * New upstream release
  * Upgraded to standards version 3.8.0
  * Homepage field added to the control file

 -- Gennaro Oliva <oliva.g@na.icar.cnr.it>  Tue, 24 Jun 2008 11:13:22 +0200

slurm-llnl (1.3.3-1) unstable; urgency=low

  * New upstream release
  * Removed patches to src/slurmctd/controller.c src/slurmdbd/slurmdbd.c
    doc/man/man1/sacctmgr.1 included to upstream
  * Edited watch file to seek for 1.3 releases
  * doc/man/man1/salloc.1 doc/man/man1/sbatch.1 doc/man/man5/slurm.conf.5
    patched to improve formatting and avoid manual warnings 

 -- Gennaro Oliva <oliva.g@na.icar.cnr.it>  Fri, 30 May 2008 13:11:30 +0200

slurm-llnl (1.3.2-1) unstable; urgency=low

  * New upstream major release.
  * New slurmdbd package.
  * init.d script modified to check if configuration file is for version 1.2
  * Installation script renamed to slurm-llnl.{pre,post}{inst,rm}
  * Sample slurm-resume.sh script to use with ResumeProgram
  * Sample slurm-suspend.sh script to use with SuspendProgram
  * New sample configuration file updated to version 1.3
  * New html automatic configuration tool updated to version 1.3
  * New build dependency for postgres and mysql development files
  * Added log files to be stored in /var/log/slurm-llnl 
  * Added logrotate for log files
  * Added patch to slurmctld in order to correctly support SIGHUP
  * Added patch to slurmdbd in order to correctly support SIGHUP
  * slurm-llnl.init.d modified in order to use the correct pidfile
  * slurm-llnl.init.d check openssl vulnerabilty
  * slurm-llnl.init.d check for key only on the controller and for cert on all
    the slurmd nodes only if cryptotype is openssl
  * slurm-llnl.init.d seek for key and cert in the location specified in the
    configuration file (not necessarly in /etc/slurm-llnl)
  * Added patch to sacctmgr.1 manual page to correct hyphens where
    minus signs were intended
  * Removed bashism from installation and init.d scripts

 -- Gennaro Oliva <oliva.g@na.icar.cnr.it>  Wed, 28 May 2008 10:49:49 +0200

slurm-llnl (1.3.0-1) unstable; urgency=low

  * New upstream release

 -- Gennaro Oliva <oliva.g@na.icar.cnr.it>  Mon, 31 Mar 2008 00:18:47 +0200

slurm-llnl (1.2.25-1) unstable; urgency=low

  * New upstream release 

 -- Gennaro Oliva <oliva.g@na.icar.cnr.it>  Fri, 21 Mar 2008 09:05:53 +0100

slurm-llnl (1.2.24-1) unstable; urgency=low

  * New upstream release

 -- Gennaro Oliva <oliva.g@na.icar.cnr.it>  Fri, 07 Mar 2008 15:41:43 +0100

slurm-llnl (1.2.23-1) unstable; urgency=low

  * New upstream release

 -- Gennaro Oliva <oliva.g@na.icar.cnr.it>  Sun, 17 Feb 2008 12:41:13 +0100

slurm-llnl (1.2.22-1) unstable; urgency=low

  * New Upstream Release
  * Modified watch file to search for updated 1.2.X version

 -- Gennaro Oliva <oliva.g@na.icar.cnr.it>  Fri, 01 Feb 2008 15:59:18 +0100

slurm-llnl (1.2.21-1) unstable; urgency=low

  * New upstream release
  * Added support for uscan (Closes: #454317) thanks to Manuel Prinz
  * Solve preinst failure when upgrading and the user slurm does not
    exist (Closes: #459618) thanks to Manuel Prinz

 -- Gennaro Oliva <oliva.g@na.icar.cnr.it>  Mon, 14 Jan 2008 15:06:12 +0100

slurm-llnl (1.2.20-1) unstable; urgency=low

  * New Upstream Release 

 -- Gennaro Oliva <oliva.g@na.icar.cnr.it>  Tue, 04 Dec 2007 15:38:55 +0100

slurm-llnl (1.2.19-1) unstable; urgency=low

  * New upstream available 

 -- Gennaro Oliva <oliva.g@na.icar.cnr.it>  Fri, 02 Nov 2007 12:31:16 +0100

slurm-llnl (1.2.18-1) unstable; urgency=low

  * New upstream version
  * Removed useless libglade2-dev, libgtk2.0-dev dependencies for the
    sview package

 -- Gennaro Oliva <oliva.g@na.icar.cnr.it>  Thu, 11 Oct 2007 12:06:47 +0200

slurm-llnl (1.2.17-1) unstable; urgency=low

  * New upstream release, 1.2.16 is missing because I was waiting for
    a uid in the range 60000-64999 to be assigned to the slurm user
  * Using fixed uid 64030 for the slurm user

 -- Gennaro Oliva <oliva.g@na.icar.cnr.it>  Fri, 28 Sep 2007 16:42:14 +0200

slurm-llnl (1.2.15-2) unstable; urgency=low

  * Added slurm-llnl dependency for sview to solve old packages
    installation conflict and avoid problems if configuration is missing

 -- Gennaro Oliva <oliva.g@na.icar.cnr.it>  Wed, 12 Sep 2007 14:41:26 +0200

slurm-llnl (1.2.15-1) unstable; urgency=low

  * New upstream release
  * sview moved to a separate package (slurm-llnl-sview) to avoid gtk
    dependency for slurm-llnl package

 -- Gennaro Oliva <oliva.g@na.icar.cnr.it>  Sat, 01 Sep 2007 02:10:40 +0200

slurm-llnl (1.2.14-1) unstable; urgency=low

  * New upstream available, 13 and 12 are missing because I was on
    vacation
  * Fixed debian/control packages Sections (Closes: #438906) thanks to
    Manuel Prinz
  * Fixed debian/control plugins plugins-dev packages descriptions
    (Closes: #435133) thanks to Anton Blanchard

 -- Gennaro Oliva <oliva.g@na.icar.cnr.it>  Thu, 23 Aug 2007 21:34:14 +0200

slurm-llnl (1.2.11-1) unstable; urgency=low

  * debian/copyright edited by Dirk 

 -- Gennaro Oliva <oliva.g@na.icar.cnr.it>  Fri, 20 Jul 2007 21:39:40 +0200

slurm-llnl (1.2.11~20070720-1) unstable; urgency=low

  * Added OpenSSL exception to debian/copyright

 -- Gennaro Oliva <oliva.g@na.icar.cnr.it>  Fri, 20 Jul 2007 16:09:20 +0200

slurm-llnl (1.2.11~20070713-1) unstable; urgency=low

  * New upstream release 

 -- Gennaro Oliva <oliva.g@na.icar.cnr.it>  Fri, 13 Jul 2007 21:17:05 +0200

slurm-llnl (1.2.9-20070617) unstable; urgency=low

  * Switch to the slurm-llnl namespace with sysconfdir /etc/slurm-llnl and
    localstatedir /var/run/slurm-llnl
  * Consequent modification of postinst, postrm, slurm-llnl.dirs,
    slurm-llnl-configurator.html
  * Removed service stop in the preinst upgrade case to avoid the double
    stop
  * Naive sample configuration with two hosts among the examples

 -- Gennaro Oliva <oliva.g@na.icar.cnr.it>  Sun, 17 Jun 2007 10:41:48 +0200

slurm-llnl (1.2.9-20070610) unstable; urgency=low

  * New upstream version availabe
  * Lintian warning manpage-has-errors-from-man for srun.1 and spank.8 has
    been removed

 -- Gennaro Oliva <oliva.g@na.icar.cnr.it>  Sun, 10 Jun 2007 01:17:37 +0200

slurm-llnl (1.2.7-20070606) unstable; urgency=low

  * Added "sleep 1" between start and stop to make init.d script restart work 
  * New copyright file with full listing of authors, copyrights and licenses

 -- Gennaro Oliva <oliva.g@na.icar.cnr.it>  Wed, 06 Jun 2007 00:20:26 +0200

slurm-llnl (1.2.7-20070520) unstable; urgency=low

  * New upstream release available
  * Debconf configuration removed
  * LSB functions for the init script
  * Init script checks configuration and point to README.Debian
  * slurm-llnl-configurator.html created from configurator.html
  * old fsf address fixed
  * preinst upgrade adduser (for people upgrading from old version)

 -- Gennaro Oliva <oliva.g@na.icar.cnr.it>  Thu, 24 May 2007 23:15:03 +0200

slurm-llnl (1.1.20-1) unstable; urgency=low

  * New upstream version available
  * Built on munge not using opessl 
  * Using 1.1.13-1 sample configuration file beacuse new upstream config
    file is not well commented

 -- Gennaro Oliva <oliva.g@na.icar.cnr.it>  Tue, 28 Nov 2006 09:00:31 +0100

slurm-llnl (1.1.13-1) unstable; urgency=low

  * New upstream version available

 -- Gennaro Oliva <oliva.g@na.icar.cnr.it>  Sun,  1 Oct 2006 22:49:47 +0200

slurm-llnl (1.1.10-1) unstable; urgency=low

  * New upstream version available

 -- Gennaro Oliva <oliva.g@na.icar.cnr.it>  Sat,  2 Sep 2006 15:30:43 +0200

slurm-llnl (1.1.4-1) unstable; urgency=low

  * New upstream version available

 -- Gennaro Oliva <oliva.g@na.icar.cnr.it>  Mon, 17 Jul 2006 17:59:00 +0200

slurm-llnl (1.1.3-1) unstable; urgency=low

  * New upstream version available
  * Removed bluegene binaries

 -- Gennaro Oliva <oliva.g@na.icar.cnr.it>  Wed, 12 Jul 2006 17:18:57 +0200

slurm-llnl (1.1.1-1) unstable; urgency=low

  * New upstream version available
  * Debconf script for installation
  * Fixed Build-Dependencies with curses

 -- Gennaro Oliva <oliva.g@na.icar.cnr.it>  Tue, 11 Jul 2006 22:29:25 +0200

slurm-llnl (1.0.1-1) unstable; urgency=low

  * Initial release Closes: #351688

 -- Gennaro Oliva <oliva.g@na.icar.cnr.it>  Tue,  2 May 2006 01:10:43 +0200<|MERGE_RESOLUTION|>--- conflicted
+++ resolved
@@ -1,49 +1,3 @@
-<<<<<<< HEAD
-slurm-wlm (24.05.0-0sci11u2) scibian11; urgency=medium
-
-  * Remove reference to loong64 arch
-
- -- Thomas HAMEL <thomas-t.hamel@edf.fr>  Fri, 28 Jun 2024 18:15:03 +0200
-
-slurm-wlm (24.05.0-0sci11u1) scibian11; urgency=medium
-
-  * Rebase META patch
-
- -- Thomas HAMEL <thomas-t.hamel@edf.fr>  Fri, 21 Jun 2024 09:40:38 +0200
-
-slurm-wlm (24.05.0-0) scibian11; urgency=medium
-
-  * New upstream version 24.05.0
-  * Rebase patches
-  * Bump libslurm to libslurm41
-  * Remove smd_ns.h
-  * Remove slurm-wlm-rrd-plugin
-  * Use installsitearch for perl
-  * Ignore perllocal.pod and .packlist
-  * Update symbols for libslurm41
-
- -- Thomas HAMEL <thomas-t.hamel@edf.fr>  Fri, 21 Jun 2024 09:38:51 +0200
-
- slurm-wlm (23.11.7-1sci11u1) scibian11; urgency=medium
-
-  * Fix pam_dir path without usrmerge
-  * Remove kafka plugin
-  * Remove leftover rsmi (amd gpu) config
-
- -- Thomas HAMEL <thomas-t.hamel@edf.fr>  Wed, 19 Jun 2024 09:32:20 +0200
-
-slurm-wlm (23.02.6-1sci11u2) scibian11; urgency=medium
-
-  * Apply schedmd security patch
-
- -- Kwame Amedodji <kwame-externe.amedodji@edf.fr>  Wed, 20 Dec 2023 17:27:47 +0100
-
-slurm-wlm (23.02.6-1sci11u1) scibian11; urgency=medium
-
-  * update scibian specific patches
-
- -- Kwame Amedodji <kwame-externe.amedodji@edf.fr>  Tue, 12 Dec 2023 08:31:53 +0100
-=======
 slurm-wlm (24.05.1-1) unstable; urgency=medium
 
   * New upstream major release
@@ -57,7 +11,51 @@
   * Refresh patches
 
  -- Gennaro Oliva <oliva@debian.org>  Mon, 22 Jul 2024 09:14:39 +0200
->>>>>>> cdb1b881
+
+slurm-wlm (24.05.0-0sci11u2) scibian11; urgency=medium
+
+  * Remove reference to loong64 arch
+
+ -- Thomas HAMEL <thomas-t.hamel@edf.fr>  Fri, 28 Jun 2024 18:15:03 +0200
+
+slurm-wlm (24.05.0-0sci11u1) scibian11; urgency=medium
+
+  * Rebase META patch
+
+ -- Thomas HAMEL <thomas-t.hamel@edf.fr>  Fri, 21 Jun 2024 09:40:38 +0200
+
+slurm-wlm (24.05.0-0) scibian11; urgency=medium
+
+  * New upstream version 24.05.0
+  * Rebase patches
+  * Bump libslurm to libslurm41
+  * Remove smd_ns.h
+  * Remove slurm-wlm-rrd-plugin
+  * Use installsitearch for perl
+  * Ignore perllocal.pod and .packlist
+  * Update symbols for libslurm41
+
+ -- Thomas HAMEL <thomas-t.hamel@edf.fr>  Fri, 21 Jun 2024 09:38:51 +0200
+
+ slurm-wlm (23.11.7-1sci11u1) scibian11; urgency=medium
+
+  * Fix pam_dir path without usrmerge
+  * Remove kafka plugin
+  * Remove leftover rsmi (amd gpu) config
+
+ -- Thomas HAMEL <thomas-t.hamel@edf.fr>  Wed, 19 Jun 2024 09:32:20 +0200
+
+slurm-wlm (23.02.6-1sci11u2) scibian11; urgency=medium
+
+  * Apply schedmd security patch
+
+ -- Kwame Amedodji <kwame-externe.amedodji@edf.fr>  Wed, 20 Dec 2023 17:27:47 +0100
+
+slurm-wlm (23.02.6-1sci11u1) scibian11; urgency=medium
+
+  * update scibian specific patches
+
+ -- Kwame Amedodji <kwame-externe.amedodji@edf.fr>  Tue, 12 Dec 2023 08:31:53 +0100
 
 slurm-wlm (23.11.7-1) unstable; urgency=medium
 
@@ -154,7 +152,6 @@
 
  -- Gennaro Oliva <oliva@debian.org>  Thu, 08 Feb 2024 18:32:27 +0100
 
-<<<<<<< HEAD
 slurm-wlm (23.02.6-1sci10u2) scibian10; urgency=medium
 
  * Apply schedmd security patch
@@ -217,57 +214,6 @@
   * Update PMIx v3 dlopen path for slurm 22.05.8
 
  -- Kwame Amedodji <kwame-externe.amedodji@edf.fr>  Thu, 06 Apr 2023 09:05:54 +0200
-=======
-slurm-wlm (23.02.6-1) unstable; urgency=medium
-
-  * New upstream release fixes CVE-2023-41914
-
- -- Gennaro Oliva <oliva@debian.org>  Thu, 12 Oct 2023 18:45:16 +0200
-
-slurm-wlm (23.02.5-1) unstable; urgency=medium
-
-  [ Gennaro Oliva ]
-  * New upstream release
-  * Refresh patches
-
-  [ Tobias Pape ]
-  * Add pam-configs for the pam packages
-
- -- Gennaro Oliva <oliva@debian.org>  Sun, 01 Oct 2023 23:41:22 +0200
-
-slurm-wlm (23.02.3-2) unstable; urgency=medium
-
-  * Fix d/not-installed (Closes: #1040129)
-
- -- Gennaro Oliva <oliva.g@na.icar.cnr.it>  Sun, 02 Jul 2023 22:55:27 +0200
-
-slurm-wlm (23.02.3-1) unstable; urgency=medium
-
-  * New upstream major release (Closes: #1036109)
-  * Remove default cgroup basedir patch now handled upstream
-  * Refresh patches
-  * Bump libslurm to soname 39
-  * Update configurators
-  * Update d/copyright
-  * Clean lintian warning for plugins packages
-  * Add libpam dev packages
-  * Add scrun and scrontab commands
-  * Add configuration manpages
-  * Update fix-spelling-error patch
-  * Bump debhelper compatibility level to 13
-  * Add kafka plugin
-  * Add debug packages for emulators
-
- -- Gennaro Oliva <oliva.g@na.icar.cnr.it>  Sun, 25 Jun 2023 17:56:03 +0200
-
-slurm-wlm (22.05.8-4) unstable; urgency=medium
-
-  * Fix Breaks/Replaces dependencies (Closes: #1034950,
-    #1034955, #1034978, #1034987, #1034992)
-  * Restore plugstack.conf (Closes: #1035562)
-
- -- Gennaro Oliva <oliva.g@na.icar.cnr.it>  Wed, 10 May 2023 00:14:41 +0200
->>>>>>> cdb1b881
 
 slurm-wlm (22.05.8-3) unstable; urgency=medium
 
@@ -327,7 +273,6 @@
 
  -- Gennaro Oliva <oliva.g@na.icar.cnr.it>  Thu, 12 Jan 2023 01:20:28 +0100
 
-<<<<<<< HEAD
 slurm-wlm (21.08.8.2-1sci10u1) scibian10; urgency=medium
 
   * Import Upstream release fixes CVE-2022-29500,
@@ -344,8 +289,6 @@
 
  -- Kwame Amedodji <kwame-externe.amedodji@edf.fr>  Wed, 04 May 2022 13:14:50 +0200
 
-=======
->>>>>>> cdb1b881
 slurm-wlm (21.08.8.2-1.1) unstable; urgency=medium
 
   * Non-maintainer upload
@@ -353,7 +296,6 @@
 
  -- Paul Gevers <elbrus@debian.org>  Thu, 10 Nov 2022 13:28:47 +0100
 
-<<<<<<< HEAD
 slurm-wlm (21.08.8.2-1sci9u2) scibian9; urgency=medium
 
   * Revert back support of slurmrestd
@@ -376,8 +318,6 @@
 
  -- Kwame Amedodji <kwame-externe.amedodji@edf.fr>  Wed, 04 May 2022 13:03:06 +0200
 
-=======
->>>>>>> cdb1b881
 slurm-wlm (21.08.8.2-1) unstable; urgency=medium
 
   * New upstream release fixes CVE-2022-29500,
@@ -393,7 +333,6 @@
 
  -- Gennaro Oliva <oliva.g@na.icar.cnr.it>  Thu, 21 Apr 2022 21:51:00 +0200
 
-<<<<<<< HEAD
 slurm-wlm (21.08.4-1sci9u2) scibian9; urgency=medium
 
   * Remove generated debian/files
@@ -412,8 +351,6 @@
 
  -- Kwame Amedodji <kwame-externe.amedodji@edf.fr>  Tue, 25 Jan 2022 15:58:00 +0100
 
-=======
->>>>>>> cdb1b881
 slurm-wlm (21.08.6-1) unstable; urgency=medium
 
   * New upstream release
@@ -429,7 +366,6 @@
 
  -- Gennaro Oliva <oliva.g@na.icar.cnr.it>  Fri, 28 Jan 2022 23:36:39 +0100
 
-<<<<<<< HEAD
 slurm-wlm (21.08.5-1sci9u2) scibian9; urgency=medium
 
   * Remove slurmrestd binary package dependencies
@@ -444,8 +380,6 @@
 
  -- Kwame Amedodji <kwame-externe.amedodji@edf.fr>  Mon, 24 Jan 2022 21:49:12 +0100
 
-=======
->>>>>>> cdb1b881
 slurm-wlm (21.08.5-1) unstable; urgency=medium
 
   * New upstream major release
@@ -467,15 +401,12 @@
 
  -- Gennaro Oliva <oliva.g@na.icar.cnr.it>  Thu, 13 Jan 2022 16:30:47 +0100
 
-<<<<<<< HEAD
 slurm-wlm (20.11.8-1sci9u1) scibian9; urgency=medium
 
   * Backport to scibian9
 
  -- Rémi Palancher <remi-externe.palancher@edf.fr>  Wed, 01 Sep 2021 09:49:25 +0200
 
-=======
->>>>>>> cdb1b881
 slurm-wlm (20.11.8-1) unstable; urgency=medium
 
   * New upstream release
@@ -490,7 +421,6 @@
 
  -- Gennaro Oliva <oliva.g@na.icar.cnr.it>  Tue, 15 Jun 2021 17:49:41 +0200
 
-<<<<<<< HEAD
 slurm-wlm (20.11.5-1sci9u1) scibian9; urgency=medium
 
   * Import Upstream version 20.11.5
@@ -500,8 +430,6 @@
 
  -- Rémi Palancher <remi-externe.palancher@edf.fr>  Tue, 13 Apr 2021 10:40:09 +0200
 
-=======
->>>>>>> cdb1b881
 slurm-wlm (20.11.5-1) unstable; urgency=medium
 
   * New upstream release
@@ -549,7 +477,6 @@
 
  -- Gennaro Oliva <oliva.g@na.icar.cnr.it>  Sun, 24 Jan 2021 18:29:47 +0100
 
-<<<<<<< HEAD
 slurm-wlm (20.02.6-2sci9u2) scibian9; urgency=medium
 
   * Update Vcs URL following rename
@@ -565,8 +492,6 @@
 
  -- Rémi Palancher <remi-externe.palancher@edf.fr>  Tue, 15 Dec 2020 10:23:53 +0100
 
-=======
->>>>>>> cdb1b881
 slurm-wlm (20.02.6-2) unstable; urgency=medium
 
   * Fix pmix support (Closes: #954272)
@@ -595,7 +520,6 @@
 
  -- Gennaro Oliva <oliva.g@na.icar.cnr.it>  Tue, 17 Nov 2020 00:11:42 +0100
 
-<<<<<<< HEAD
 slurm-llnl (19.05.8-0sci9u1) scibian9; urgency=medium
 
   * New upstream version 19.05.8
@@ -624,8 +548,6 @@
 
  -- Rémi Palancher <remi-externe.palancher@edf.fr>  Fri, 17 Jul 2020 10:38:45 +0200
 
-=======
->>>>>>> cdb1b881
 slurm-llnl (19.05.5-2.1) unstable; urgency=medium
 
   * Non-maintainer upload.
@@ -670,7 +592,6 @@
 
  -- Gennaro Oliva <oliva.g@na.icar.cnr.it>  Thu, 16 Jan 2020 22:46:11 +0100
 
-<<<<<<< HEAD
 slurm-llnl (19.05.5-0sci9u2) scibian9; urgency=medium
 
   * Add new missing symbol in libslurm34
@@ -685,8 +606,6 @@
 
  -- Rémi Palancher <remi-externe.palancher@edf.fr>  Thu, 02 Jan 2020 15:05:59 +0100
 
-=======
->>>>>>> cdb1b881
 slurm-llnl (19.05.3.2-2) unstable; urgency=medium
 
   * Enable deprecated configure option on 32bit archs
@@ -706,7 +625,6 @@
 
  -- Gennaro Oliva <oliva.g@na.icar.cnr.it>  Tue, 08 Oct 2019 18:18:52 +0200
 
-<<<<<<< HEAD
 slurm-llnl (18.08.8-0sci9u1) scibian9; urgency=medium
 
   * Backport latest debian package on scibian9
@@ -714,8 +632,6 @@
 
  -- Rémi Palancher <remi-externe.palancher@edf.fr>  Tue, 06 Aug 2019 16:18:12 +0200
 
-=======
->>>>>>> cdb1b881
 slurm-llnl (18.08.6.2-1) unstable; urgency=medium
 
   * New upstream release 18.08.6.2
@@ -750,7 +666,6 @@
 
  -- Gennaro Oliva <oliva.g@na.icar.cnr.it>  Sun, 17 Feb 2019 13:32:52 +0100
 
-<<<<<<< HEAD
 slurm-llnl (18.08.3-1sci9u3) scibian9; urgency=medium
 
   * set TasksMax=infinity in systemd conf
@@ -777,8 +692,6 @@
 
  -- Rémi Palancher <remi-externe.palancher@edf.fr>  Tue, 13 Nov 2018 17:29:17 +0100
 
-=======
->>>>>>> cdb1b881
 slurm-llnl (18.08.3-1) unstable; urgency=medium
 
   * New upstream release
@@ -864,7 +777,6 @@
 
  -- Gennaro Oliva <oliva.g@na.icar.cnr.it>  Sat, 17 Mar 2018 08:50:51 +0100
 
-<<<<<<< HEAD
 slurm-llnl (17.11.2-1sci9u3) scibian9; urgency=medium
 
   * Patch to add user_name in Lua job submit interface
@@ -974,8 +886,6 @@
 
  -- Mehdi Dogguy <mehdi.dogguy@edf.fr>  Sun, 14 Jan 2018 14:51:26 +0100
 
-=======
->>>>>>> cdb1b881
 slurm-llnl (17.11.2-1) unstable; urgency=medium
 
   [ Mehdi Dogguy ]
@@ -1033,7 +943,6 @@
 
  -- Gennaro Oliva <oliva.g@na.icar.cnr.it>  Mon, 03 Jul 2017 15:30:51 +0200
 
-<<<<<<< HEAD
 slurm-llnl (17.02.2-1sci8u1) scibian8; urgency=medium
 
   * Scibian8 rebuild.
@@ -1060,8 +969,6 @@
 
  -- Rémi Palancher <remi-externe.palancher@edf.fr>  Wed, 05 Apr 2017 13:29:57 +0200
 
-=======
->>>>>>> cdb1b881
 slurm-llnl (17.02.1.2-1) unstable; urgency=medium
 
   * New upstream major release
@@ -1108,7 +1015,6 @@
 
  -- Gennaro Oliva <oliva.g@na.icar.cnr.it>  Wed, 14 Dec 2016 11:01:06 +0100
 
-<<<<<<< HEAD
 slurm-llnl (16.05.6-1~calibre9+3) calibre9; urgency=medium
 
   * Use lua 5.2
@@ -1129,8 +1035,6 @@
 
  -- Rémi Palancher <remi-externe.palancher@edf.fr>  Wed, 16 Nov 2016 16:27:29 +0100
 
-=======
->>>>>>> cdb1b881
 slurm-llnl (16.05.6-1) unstable; urgency=medium
 
   * Update libslurm{,db} symbols files
@@ -1150,7 +1054,6 @@
 
  -- Gennaro Oliva <oliva.g@na.icar.cnr.it>  Fri, 30 Sep 2016 16:08:43 +0200
 
-<<<<<<< HEAD
 slurm-llnl (16.05.4-1~calibre9+2) calibre9; urgency=medium
 
   * debconf to control PAM slurm module activation
@@ -1166,8 +1069,6 @@
 
  -- Rémi Palancher <remi-externe.palancher@edf.fr>  Tue, 27 Sep 2016 15:09:16 +0200
 
-=======
->>>>>>> cdb1b881
 slurm-llnl (16.05.4-1) unstable; urgency=medium
 
   * New upstream release 
@@ -1213,7 +1114,6 @@
 
  -- Gennaro Oliva <oliva.g@na.icar.cnr.it>  Tue, 03 May 2016 17:19:24 +0200
 
-<<<<<<< HEAD
 slurm-llnl (15.08.8-1~calibre9+4) calibre9; urgency=low
 
   * Add patch to fix multiple/constraints support on heterogeneous nodes.
@@ -1240,8 +1140,6 @@
 
  -- Rémi Palancher <remi-externe.palancher@edf.fr>  Fri, 26 Feb 2016 14:22:37 +0100
 
-=======
->>>>>>> cdb1b881
 slurm-llnl (15.08.8-1) unstable; urgency=medium
 
   * New upstream release 
@@ -1366,7 +1264,6 @@
 
  -- Gennaro Oliva <oliva.g@na.icar.cnr.it>  Wed, 20 May 2015 16:47:32 +0200
 
-<<<<<<< HEAD
 slurm-llnl (14.11.4-1+c9+4) calibre9; urgency=medium
 
   * Add slurm-client-emulator with all binaries built in emulator mode.
@@ -1438,8 +1335,6 @@
 
  -- Rémi Palancher <remi-externe.palancher@edf.fr>  Thu, 18 Dec 2014 16:27:36 +0100
 
-=======
->>>>>>> cdb1b881
 slurm-llnl (14.03.9-5) unstable; urgency=medium
 
   [ Roland Fehrenbacher ]
