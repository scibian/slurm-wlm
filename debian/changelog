--- conflicted
+++ resolved
@@ -1,14 +1,3 @@
-<<<<<<< HEAD
-slurm-wlm (23.11.7-1sci10u1) scibian10; urgency=medium
-
-  * Fix pam_dir path without usrmerge
-  * Remove kafka plugin
-  * Remove leftover rsmi (amd gpu) config
-  * Set min libhttp-parser to 2.8
-  * Fix pmix2 path for Scibian10
-
- -- Thomas HAMEL <thomas-t.hamel@edf.fr>  Wed, 19 Jun 2024 10:34:11 +0200
-=======
 slurm-wlm (24.05.0-0) scibian11; urgency=medium
 
   * New upstream version 24.05.0
@@ -21,7 +10,16 @@
   * Update symbols for libslurm41
 
  -- Thomas HAMEL <thomas-t.hamel@edf.fr>  Fri, 21 Jun 2024 09:38:51 +0200
->>>>>>> cbe63daf
+
+slurm-wlm (23.11.7-1sci10u1) scibian10; urgency=medium
+
+  * Fix pam_dir path without usrmerge
+  * Remove kafka plugin
+  * Remove leftover rsmi (amd gpu) config
+  * Set min libhttp-parser to 2.8
+  * Fix pmix2 path for Scibian10
+
+ -- Thomas HAMEL <thomas-t.hamel@edf.fr>  Wed, 19 Jun 2024 10:34:11 +0200
 
 slurm-wlm (23.11.7-1) unstable; urgency=medium
 
