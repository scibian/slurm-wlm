<<<<<<< HEAD
#! /bin/sh -e

pam-auth-update --package --remove slurm
=======
#!/bin/sh

set -e
#
# Copied from libpam-systemd:
#=====
# pam-auth-update --remove removes the named profile from the active config.
# It arguably should be called during deconfigure as well, but deconfigure
# can happen in some cases during a dist-upgrade and we don't want to
# deconfigure all PAM modules in the middle of a dist-upgrade by accident.
#
# More importantly, with the current implementation, --remove also removes
# all local preferences for the named config (such as whether it's enabled
# or disabled), which we don't want to do on deconfigure.
#
# This may need to change later as pam-auth-update evolves.
#=====

if [ "$1" = remove ] && [ "${DPKG_MAINTSCRIPT_PACKAGE_REFCOUNT:-1}" = 1 ]; then
    pam-auth-update --package --remove slurm
fi
>>>>>>> master

#DEBHELPER#<|MERGE_RESOLUTION|>--- conflicted
+++ resolved
@@ -1,8 +1,3 @@
-<<<<<<< HEAD
-#! /bin/sh -e
-
-pam-auth-update --package --remove slurm
-=======
 #!/bin/sh
 
 set -e
@@ -24,6 +19,5 @@
 if [ "$1" = remove ] && [ "${DPKG_MAINTSCRIPT_PACKAGE_REFCOUNT:-1}" = 1 ]; then
     pam-auth-update --package --remove slurm
 fi
->>>>>>> master
 
 #DEBHELPER#