--- conflicted
+++ resolved
@@ -28,14 +28,13 @@
  man2html,
  libcurl4-openssl-dev,
  libpmix-dev,
- libhttp-parser-dev,
+ libhttp-parser-dev (>= 2.9),
  libyaml-dev,
  libjson-c-dev,
  libjwt-dev,
  liblz4-dev,
  bash-completion,
  libdbus-1-dev,
- librocm-smi-dev
 Standards-Version: 4.6.2
 Homepage: http://slurm.schedmd.com
 Vcs-Browser: https://github.com/scibian/slurm-wlm
@@ -207,23 +206,15 @@
 Depends:
  ${shlibs:Depends},
  ${misc:Depends},
-<<<<<<< HEAD
  libpmix2,
  adduser,
  ucf
-Description: SLURM basic plugins
- SLURM, the Simple Linux Utility for Resource Management,
- is an open-source cluster resource management and job scheduling.
- This package contains the SLURM basic plugins
-=======
- adduser
 Recommends: slurm-wlm-plugins (= ${binary:Version}),
 Description: Slurm basic plugins
  The Slurm Workload Manager is an open-source cluster resource management and
  job scheduling system that strives to be simple, scalable, portable,
  fault-tolerant, and interconnect agnostic.
  This package contains the Slurm basic plugins
->>>>>>> 50d0d5f2
 
 Package: slurm-wlm-basic-plugins-dev
 Section: devel
@@ -342,39 +333,6 @@
  This package contains development files for the HDF5-based Slurm
  job profiling plugin.
 
-Package: slurm-wlm-rsmi-plugin
-Architecture: any
-Depends:
- ${shlibs:Depends},
- ${misc:Depends},
- librocm-smi64-1,
- slurm-wlm-basic-plugins (= ${binary:Version})
-Description: Slurm RSMI plugin
- The Slurm Workload Manager is an open-source cluster resource management and
- job scheduling system that strives to be simple, scalable, portable,
- fault-tolerant, and interconnect agnostic.
- .
- This package contains the ROCm System Management Interface Slurm gpu plugin.
-
-Package: slurm-wlm-rsmi-plugin-dev
-Section: devel
-Architecture: any
-Depends:
- ${shlibs:Depends},
- ${misc:Depends},
- librocm-smi-dev,
- slurm-wlm-basic-plugins-dev (= ${binary:Version}),
- slurm-wlm-rsmi-plugin (= ${binary:Version})
-Breaks: slurm-wlm-basic-plugins-dev (<< 22.05.7-1)
-Replaces: slurm-wlm-basic-plugins-dev (<< 22.05.7-1)
-Description: Slurm RSMI plugin development files
- The Slurm Workload Manager is an open-source cluster resource management and
- job scheduling system that strives to be simple, scalable, portable,
- fault-tolerant, and interconnect agnostic.
- .
- This package contains development files for the ROCm System Management
- Interface Slurm gpu plugin.
-
 Package: slurm-wlm-influxdb-plugin
 Architecture: any
 Depends:
