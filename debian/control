--- conflicted
+++ resolved
@@ -208,12 +208,8 @@
  ${shlibs:Depends},
  ${misc:Depends},
  libpmix2,
-<<<<<<< HEAD
  adduser,
  ucf
-=======
- adduser
->>>>>>> cbe63daf
 Recommends: slurm-wlm-plugins (= ${binary:Version}),
 Description: Slurm basic plugins
  The Slurm Workload Manager is an open-source cluster resource management and
