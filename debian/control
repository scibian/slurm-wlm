--- conflicted
+++ resolved
@@ -30,14 +30,9 @@
  man2html,
  libssh2-1-dev,
  libcurl4-openssl-dev,
-<<<<<<< HEAD
  liblz4-dev,
  libpmix-dev
 Standards-Version: 4.2.1
-=======
- liblz4-dev
-Standards-Version: 4.3.0
->>>>>>> 6910c2f5
 Homepage: http://slurm.schedmd.com
 Vcs-Browser: https://github.com/scibian/slurm-llnl
 Vcs-Git: https://github.com/scibian/slurm-llnl.git
@@ -63,12 +58,8 @@
  ${shlibs:Depends},
  ${misc:Depends},
  slurm-wlm-basic-plugins (= ${binary:Version}),
-<<<<<<< HEAD
- munge
-=======
  munge,
  ucf
->>>>>>> 6910c2f5
 Conflicts: sinfo (<< 0.0.47-4)
 Description: SLURM client side commands
  SLURM stands for Simple Linux Utility for Resource Management, it
@@ -84,10 +75,7 @@
  ${misc:Depends},
  openssl,
  slurm-wlm-basic-plugins (= ${binary:Version}),
-<<<<<<< HEAD
-=======
  ucf,
->>>>>>> 6910c2f5
  munge,
  openssl (>= 0.9.8g-9),
  lsb-base (>= 3.2-12)
@@ -106,10 +94,7 @@
  slurm-client (= ${binary:Version}),
  openssl,
  slurm-wlm-basic-plugins (= ${binary:Version}),
-<<<<<<< HEAD
-=======
  ucf,
->>>>>>> 6910c2f5
  munge,
  openssl (>= 0.9.8g-9),
  lsb-base (>= 3.2-12)
@@ -231,13 +216,9 @@
 Depends:
  ${shlibs:Depends},
  ${misc:Depends},
-<<<<<<< HEAD
  libpmix2,
  adduser,
  ucf
-=======
- adduser
->>>>>>> 6910c2f5
 Description: SLURM basic plugins
  SLURM, the Simple Linux Utility for Resource Management,
  is an open-source cluster resource management and job scheduling.
