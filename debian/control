Source: slurm-wlm
Section: admin
Priority: optional
Maintainer: Scibian Project <packaging@scibian.org>
Uploaders: Rémi Palancher <remi@rezib.org>,
           Mehdi Dogguy <mehdi@debian.org>,
           Gennaro Oliva <oliva@debian.org>,
Build-Depends:
<<<<<<< HEAD
 debhelper (>= 10),
=======
 debhelper (>= 13),
>>>>>>> 78b6fb3d
 libmunge-dev,
 libncurses-dev,
 po-debconf,
 python3,
 libgtk2.0-dev,
 default-libmysqlclient-dev,
 libpam0g-dev,
 libperl-dev,
 chrpath,
 libpam0g-dev,
 liblua5.2-dev,
 libhwloc-dev,
 dh-exec,
 librrd-dev,
 libipmimonitoring-dev,
 hdf5-helpers,
 libfreeipmi-dev,
 libhdf5-dev,
 man2html,
 libcurl4-openssl-dev,
 libpmix-dev,
 libhttp-parser-dev,
 libyaml-dev,
 libjson-c-dev,
 libjwt-dev,
 liblz4-dev,
 bash-completion,
 libdbus-1-dev,
<<<<<<< HEAD
=======
 librdkafka-dev,
 librocm-smi-dev
>>>>>>> 78b6fb3d
Standards-Version: 4.6.2
Homepage: http://slurm.schedmd.com
Vcs-Browser: https://github.com/scibian/slurm-wlm
Vcs-Git: https://github.com/scibian/slurm-wlm.git

Package: slurm-wlm
Architecture: any
Depends:
 ${misc:Depends},
 slurmd (= ${binary:Version}),
 slurmctld (= ${binary:Version}),
 slurm-client (= ${binary:Version})
Description: Slurm Workload Manager
 The Slurm Workload Manager is an open-source cluster resource management and
 job scheduling system that strives to be simple, scalable, portable,
 fault-tolerant, and interconnect agnostic.
 This metapackage contains all client side commands, the compute node daemon
 and the central management daemon.

Package: slurm-client
Architecture: any
Depends:
 ${shlibs:Depends},
 ${misc:Depends},
 slurm-wlm-basic-plugins (= ${binary:Version}),
 munge,
 ucf
Conflicts: sinfo (<< 0.0.47-4)
Description: Slurm client side commands
 The Slurm Workload Manager is an open-source cluster resource management and
 job scheduling system that strives to be simple, scalable, portable,
 fault-tolerant, and interconnect agnostic.
 This package contains all client side commands.

Package: slurmrestd
Architecture: any
Depends:
 ${shlibs:Depends},
 ${misc:Depends},
Description: Slurm REST API daemon
 The Slurm Workload Manager is an open-source cluster resource management and
 job scheduling system that strives to be simple, scalable, portable,
 fault-tolerant, and interconnect agnostic.
 This package contains the REST API daemon slurmrestd.

Package: slurmd
Architecture: any
Depends:
 ${shlibs:Depends},
 ${misc:Depends},
 slurm-wlm-basic-plugins (= ${binary:Version}),
 ucf,
 munge,
Pre-Depends: ${misc:Pre-Depends}
Description: Slurm compute node daemon
 The Slurm Workload Manager is an open-source cluster resource management and
 job scheduling system that strives to be simple, scalable, portable,
 fault-tolerant, and interconnect agnostic.
 This package contains the compute node daemon slurmd.

Package: slurmctld
Architecture: any
Depends:
 ${shlibs:Depends},
 ${misc:Depends},
 slurm-client (= ${binary:Version}),
 slurm-wlm-basic-plugins (= ${binary:Version}),
 ucf,
 munge,
Pre-Depends: ${misc:Pre-Depends}
Description: Slurm central management daemon
 The Slurm Workload Manager is an open-source cluster resource management and
 job scheduling system that strives to be simple, scalable, portable,
 fault-tolerant, and interconnect agnostic.
 This package contains the central management daemon slurmctld.

Package: libslurm39
Section: libs
Architecture: any
Pre-Depends: ${misc:Pre-Depends}
Depends: ${shlibs:Depends}, ${misc:Depends}
Description: Runtime library files for Slurm
 The Slurm Workload Manager is an open-source cluster resource management and
 job scheduling system that strives to be simple, scalable, portable,
 fault-tolerant, and interconnect agnostic.
 This package contains the Slurm runtime library.

Package: libpmi0
Section: libs
Architecture: any
Pre-Depends: ${misc:Pre-Depends}
Depends: ${shlibs:Depends}, ${misc:Depends}, slurm-wlm-basic-plugins (= ${binary:Version}),
Description: Slurm PMI library implementation
 The Slurm Workload Manager is an open-source cluster resource management and
 job scheduling system that strives to be simple, scalable, portable,
 fault-tolerant, and interconnect agnostic.
 This package contains the Slurm PMI runtime implementation.

Package: libpmi2-0
Section: libs
Architecture: any
Pre-Depends: ${misc:Pre-Depends}
Depends: ${shlibs:Depends}, ${misc:Depends}
Description: Slurm PMI2 library implementation
 The Slurm Workload Manager is an open-source cluster resource management and
 job scheduling system that strives to be simple, scalable, portable,
 fault-tolerant, and interconnect agnostic.
 This package contains the Slurm PMI2 runtime implementation.

Package: libslurm-dev
Section: libdevel
Architecture: any
Depends:
 ${shlibs:Depends},
 ${misc:Depends},
 libslurm39 (= ${binary:Version})
Conflicts: libslurm10-dev, libslurm11-dev, libslurm12-dev, libslurm13-dev, libslurm20-dev, libslurm21-dev
Breaks: libslurmdb-dev
Replaces: libslurm10-dev, libslurm11-dev, libslurm12-dev, libslurm13-dev, libslurm20-dev, libslurm21-dev, libslurmdb-dev
Description: Slurm development files
 The Slurm Workload Manager is an open-source cluster resource management and
 job scheduling system that strives to be simple, scalable, portable,
 fault-tolerant, and interconnect agnostic.
 This package contains Slurm static library and header files.

Package: libpmi0-dev
Section: libdevel
Architecture: any
Depends:
 ${shlibs:Depends},
 ${misc:Depends},
 libpmi0 (= ${binary:Version}),
 libslurm39 (= ${binary:Version})
Description: Slurm PMI library implementation development files
 The Slurm Workload Manager is an open-source cluster resource management and
 job scheduling system that strives to be simple, scalable, portable,
 fault-tolerant, and interconnect agnostic.
 This package contains the Slurm PMI implementation static library and header
 files

Package: libpmi2-0-dev
Section: libdevel
Architecture: any
Depends:
 ${shlibs:Depends},
 ${misc:Depends},
 libpmi2-0 (= ${binary:Version}),
 libslurm39 (= ${binary:Version})
Description: Slurm PMI2 library implementation development files
 The Slurm Workload Manager is an open-source cluster resource management and
 job scheduling system that strives to be simple, scalable, portable,
 fault-tolerant, and interconnect agnostic.
 This package contains the Slurm PMI2 implementation static library and header
 files

Package: slurm-wlm-doc
Section: doc
Architecture: all
Depends:
 libjs-jquery,
 ${shlibs:Depends},
 ${misc:Depends}
Description: Slurm documentation
 The Slurm Workload Manager is an open-source cluster resource management and
 job scheduling system that strives to be simple, scalable, portable,
 fault-tolerant, and interconnect agnostic.
 This package contains the Slurm html documentation.

Package: slurm-wlm-basic-plugins
Architecture: any
Depends:
 ${shlibs:Depends},
 ${misc:Depends},
 libpmix2,
 adduser,
 ucf
Recommends: slurm-wlm-plugins (= ${binary:Version}),
Description: Slurm basic plugins
 The Slurm Workload Manager is an open-source cluster resource management and
 job scheduling system that strives to be simple, scalable, portable,
 fault-tolerant, and interconnect agnostic.
 This package contains the Slurm basic plugins

Package: slurm-wlm-basic-plugins-dev
Section: devel
Architecture: any
Recommends: slurm-wlm-plugins-dev (= ${binary:Version}),
Depends:
 ${shlibs:Depends},
 ${misc:Depends},
 slurm-wlm-basic-plugins (= ${binary:Version})
Description: Slurm basic plugins development files
 The Slurm Workload Manager is an open-source cluster resource management and
 job scheduling system that strives to be simple, scalable, portable,
 fault-tolerant, and interconnect agnostic.
 This package contains development files for the Slurm basic plugins

Package: slurm-wlm-plugins
Architecture: any
Depends:
 slurm-wlm-basic-plugins (= ${binary:Version}),
 slurm-wlm-elasticsearch-plugin (= ${binary:Version}),
 slurm-wlm-hdf5-plugin (= ${binary:Version}),
 slurm-wlm-influxdb-plugin (= ${binary:Version}),
 slurm-wlm-ipmi-plugins (= ${binary:Version}),
 slurm-wlm-jwt-plugin (= ${binary:Version}),
 slurm-wlm-rrd-plugin (= ${binary:Version}),
 slurm-wlm-mysql-plugin-dev (= ${binary:Version}),
 ${misc:Depends},
Description: Slurm free plugins (metapackage)
 The Slurm Workload Manager is an open-source cluster resource management and
 job scheduling system that strives to be simple, scalable, portable,
 fault-tolerant, and interconnect agnostic.
 This package provides all the free Slurm plugins.

Package: slurm-wlm-plugins-dev
Architecture: any
Depends:
 slurm-wlm-basic-plugins-dev (= ${binary:Version}),
 slurm-wlm-elasticsearch-plugin-dev (= ${binary:Version}),
 slurm-wlm-hdf5-plugin-dev (= ${binary:Version}),
 slurm-wlm-influxdb-plugin-dev (= ${binary:Version}),
 slurm-wlm-ipmi-plugins-dev (= ${binary:Version}),
 slurm-wlm-jwt-plugin-dev (= ${binary:Version}),
 slurm-wlm-rrd-plugin-dev (= ${binary:Version}),
 slurm-wlm-mysql-plugin-dev (= ${binary:Version}),
 ${misc:Depends},
Description: Slurm free plugins development files (metapackage)
 The Slurm Workload Manager is an open-source cluster resource management and
 job scheduling system that strives to be simple, scalable, portable,
 fault-tolerant, and interconnect agnostic.
 This package provides development files for all the free SLURM plugins.

Package: slurm-wlm-ipmi-plugins
Architecture: any
Depends:
 ${shlibs:Depends},
 ${misc:Depends},
 slurm-wlm-basic-plugins (= ${binary:Version})
Breaks: slurm-wlm-basic-plugins (<< 22.05.7-1)
Replaces: slurm-wlm-basic-plugins (<< 22.05.7-1)
Description: Slurm IPMI plugins
 The Slurm Workload Manager is an open-source cluster resource management and
 job scheduling system that strives to be simple, scalable, portable,
 fault-tolerant, and interconnect agnostic.
 .
 This package contains the IPMI-based Slurm accounting gathering
 plugins.

Package: slurm-wlm-ipmi-plugins-dev
Section: devel
Architecture: any
Depends:
 ${shlibs:Depends},
 ${misc:Depends},
 slurm-wlm-basic-plugins-dev (= ${binary:Version}),
 slurm-wlm-ipmi-plugins (= ${binary:Version})
Breaks: slurm-wlm-basic-plugins-dev (<< 22.05.7-1)
Replaces: slurm-wlm-basic-plugins-dev (<< 22.05.7-1)
Description: Slurm IPMI plugins development files
 The Slurm Workload Manager is an open-source cluster resource management and
 job scheduling system that strives to be simple, scalable, portable,
 fault-tolerant, and interconnect agnostic.
 .
 This package contains development files for the IPMI-based Slurm
 accounting gathering plugins.

Package: slurm-wlm-hdf5-plugin
Architecture: any
Depends:
 ${shlibs:Depends},
 ${misc:Depends},
 slurm-wlm-basic-plugins (= ${binary:Version})
Breaks: slurm-wlm-basic-plugins (<< 22.05.7-1), slurm-client (<< 22.05.7-1)
Replaces: slurm-wlm-basic-plugins (<< 22.05.7-1), slurm-client (<< 22.05.7-1)
Description: Slurm HDF5 plugin
 The Slurm Workload Manager is an open-source cluster resource management and
 job scheduling system that strives to be simple, scalable, portable,
 fault-tolerant, and interconnect agnostic.
 .
 This package contains the HDF5-based Slurm job profiling plugin.

Package: slurm-wlm-hdf5-plugin-dev
Section: devel
Architecture: any
Depends:
 ${shlibs:Depends},
 ${misc:Depends},
 slurm-wlm-basic-plugins-dev (= ${binary:Version}),
 slurm-wlm-hdf5-plugin (= ${binary:Version})
Breaks: slurm-wlm-basic-plugins-dev (<< 22.05.7-1)
Replaces: slurm-wlm-basic-plugins-dev (<< 22.05.7-1)
Description: Slurm HDF5 plugin development files
 The Slurm Workload Manager is an open-source cluster resource management and
 job scheduling system that strives to be simple, scalable, portable,
 fault-tolerant, and interconnect agnostic.
 .
 This package contains development files for the HDF5-based Slurm
 job profiling plugin.

Package: slurm-wlm-influxdb-plugin
Architecture: any
Depends:
 ${shlibs:Depends},
 ${misc:Depends},
 slurm-wlm-basic-plugins (= ${binary:Version})
Breaks: slurm-wlm-basic-plugins (<< 22.05.7-1)
Replaces: slurm-wlm-basic-plugins (<< 22.05.7-1)
Description: Slurm InfluxDB plugin
 The Slurm Workload Manager is an open-source cluster resource management and
 job scheduling system that strives to be simple, scalable, portable,
 fault-tolerant, and interconnect agnostic.
 .
 This package contains the InfluxDB-based Slurm job profiling plugin.

Package: slurm-wlm-influxdb-plugin-dev
Section: devel
Architecture: any
Depends:
 ${shlibs:Depends},
 ${misc:Depends},
 slurm-wlm-basic-plugins-dev (= ${binary:Version}),
 slurm-wlm-influxdb-plugin (= ${binary:Version})
Breaks: slurm-wlm-basic-plugins-dev (<< 22.05.7-1)
Replaces: slurm-wlm-basic-plugins-dev (<< 22.05.7-1)
Description: Slurm InfluxDB plugin development files
 The Slurm Workload Manager is an open-source cluster resource management and
 job scheduling system that strives to be simple, scalable, portable,
 fault-tolerant, and interconnect agnostic.
 .
 This package contains development files for the InfluxDB-based Slurm
 job profiling plugin.

Package: slurm-wlm-rrd-plugin
Architecture: any
Depends:
 ${shlibs:Depends},
 ${misc:Depends},
 slurm-wlm-basic-plugins (= ${binary:Version})
Breaks: slurm-wlm-basic-plugins (<< 22.05.7-1)
Replaces: slurm-wlm-basic-plugins (<< 22.05.7-1)
Description: Slurm RRD plugin
 The Slurm Workload Manager is an open-source cluster resource management and
 job scheduling system that strives to be simple, scalable, portable,
 fault-tolerant, and interconnect agnostic.
 .
 This package contains the RRD-based Slurm sensor plugin.

Package: slurm-wlm-rrd-plugin-dev
Section: devel
Architecture: any
Depends:
 ${shlibs:Depends},
 ${misc:Depends},
 slurm-wlm-basic-plugins-dev (= ${binary:Version}),
 slurm-wlm-rrd-plugin (= ${binary:Version})
Breaks: slurm-wlm-basic-plugins-dev (<< 22.05.7-1)
Replaces: slurm-wlm-basic-plugins-dev (<< 22.05.7-1)
Description: Slurm RRD plugins development files
 The Slurm Workload Manager is an open-source cluster resource management and
 job scheduling system that strives to be simple, scalable, portable,
 fault-tolerant, and interconnect agnostic.
 .
 This package contains development files for the RRD-based Slurm
 sensor plugin.

Package: slurm-wlm-elasticsearch-plugin
Architecture: any
Depends:
 ${shlibs:Depends},
 ${misc:Depends},
 slurm-wlm-basic-plugins (= ${binary:Version})
Breaks: slurm-wlm-basic-plugins (<< 22.05.7-1)
Replaces: slurm-wlm-basic-plugins (<< 22.05.7-1)
Description: Slurm Elasticsearch job-completion plugin
 The Slurm Workload Manager is an open-source cluster resource management and
 job scheduling system that strives to be simple, scalable, portable,
 fault-tolerant, and interconnect agnostic.
 .
 This package contains the Elasticsearch Slurm job-completion plugin.

Package: slurm-wlm-elasticsearch-plugin-dev
Section: devel
Architecture: any
Depends:
 ${shlibs:Depends},
 ${misc:Depends},
 slurm-wlm-basic-plugins-dev (= ${binary:Version}),
 slurm-wlm-elasticsearch-plugin (= ${binary:Version})
Breaks: slurm-wlm-basic-plugins-dev (<< 22.05.7-1)
Replaces: slurm-wlm-basic-plugins-dev (<< 22.05.7-1)
Description: Slurm Elasticsearch job-completion plugin development files
 The Slurm Workload Manager is an open-source cluster resource management and
 job scheduling system that strives to be simple, scalable, portable,
 fault-tolerant, and interconnect agnostic.
 .
 This package contains development files for the Elasticsearch Slurm
 job-completion plugin.

Package: slurm-wlm-jwt-plugin
Architecture: any
Depends:
 ${shlibs:Depends},
 ${misc:Depends},
 slurm-wlm-basic-plugins (= ${binary:Version})
Breaks: slurm-wlm-basic-plugins (<< 22.05.7-1)
Replaces: slurm-wlm-basic-plugins (<< 22.05.7-1)
Description: Slurm JWT authentication plugins
 The Slurm Workload Manager is an open-source cluster resource management and
 job scheduling system that strives to be simple, scalable, portable,
 fault-tolerant, and interconnect agnostic.
 .
 This package contains the JSON Web Tokens (JWT) Slurm authentication
 plugin.

Package: slurm-wlm-jwt-plugin-dev
Section: devel
Architecture: any
Depends:
 ${shlibs:Depends},
 ${misc:Depends},
 slurm-wlm-basic-plugins-dev (= ${binary:Version}),
 slurm-wlm-jwt-plugin (= ${binary:Version})
Breaks: slurm-wlm-basic-plugins-dev (<< 22.05.7-1)
Replaces: slurm-wlm-basic-plugins-dev (<< 22.05.7-1)
Description: Slurm JWT authentication plugin development files
 The Slurm Workload Manager is an open-source cluster resource management and
 job scheduling system that strives to be simple, scalable, portable,
 fault-tolerant, and interconnect agnostic.
 .
 This package contains development files for the JSON Web Tokens (JWT)
 Slurm authentication plugin.

Package: slurm-wlm-kafka-plugin
Architecture: any
Depends:
 ${shlibs:Depends},
 ${misc:Depends},
 slurm-wlm-basic-plugins (= ${binary:Version})
Description: Slurm Kafka job-completion plugin
 The Slurm Workload Manager is an open-source cluster resource management and
 job scheduling system that strives to be simple, scalable, portable,
 fault-tolerant, and interconnect agnostic.
 .
 This package contains the Kafka Slurm job-completion plugin.

Package: slurm-wlm-kafka-plugin-dev
Section: devel
Architecture: any
Depends:
 ${shlibs:Depends},
 ${misc:Depends},
 slurm-wlm-basic-plugins-dev (= ${binary:Version}),
 slurm-wlm-kafka-plugin (= ${binary:Version})
Description: Slurm Kafka job-completion plugin development files
 The Slurm Workload Manager is an open-source cluster resource management and
 job scheduling system that strives to be simple, scalable, portable,
 fault-tolerant, and interconnect agnostic.
 .
 This package contains development files for the Kafka Slurm
 job-completion plugin.

Package: slurm-wlm-mysql-plugin
Architecture: any
Depends:
 ${shlibs:Depends},
 ${misc:Depends},
 slurm-wlm-basic-plugins (= ${binary:Version})
Breaks: slurm-wlm-basic-plugins (<< 22.05.7-1)
Replaces: slurm-wlm-basic-plugins (<< 22.05.7-1)
Description: Slurm MySQL plugins
 The Slurm Workload Manager is an open-source cluster resource management and
 job scheduling system that strives to be simple, scalable, portable,
 fault-tolerant, and interconnect agnostic.
 .
 This package contains the Slurm MySQL plugin.

Package: slurm-wlm-mysql-plugin-dev
Section: devel
Architecture: any
Depends:
 ${shlibs:Depends},
 ${misc:Depends},
 slurm-wlm-basic-plugins-dev (= ${binary:Version}),
 slurm-wlm-jwt-plugin (= ${binary:Version})
Breaks: slurm-wlm-basic-plugins-dev (<< 22.05.7-1)
Replaces: slurm-wlm-basic-plugins-dev (<< 22.05.7-1)
Description: Slurm MySQL plugins development files
 The Slurm Workload Manager is an open-source cluster resource management and
 job scheduling system that strives to be simple, scalable, portable,
 fault-tolerant, and interconnect agnostic.
 .
 This package contains development files for the Slurm MySQL plugin.

Package: sview
Architecture: any
Depends:
 ${shlibs:Depends},
 ${misc:Depends},
 slurm-client (= ${binary:Version})
Description: GUI to view and modify Slurm state
 The Slurm Workload Manager is an open-source cluster resource management and
 job scheduling system that strives to be simple, scalable, portable,
 fault-tolerant, and interconnect agnostic.
 This package contains sview, a GUI that can be used to view Slurm
 configuration, job, step, node and partitions state information.
 Authorized users can also modify select information.

Package: slurmdbd
Architecture: any
Depends:
 ${shlibs:Depends},
 ${misc:Depends},
 slurm-wlm-basic-plugins (= ${binary:Version}),
 slurm-wlm-mysql-plugin (= ${binary:Version}),
 munge,
 ucf
Pre-Depends: ${misc:Pre-Depends}
Description: Secure enterprise-wide interface to a database for Slurm
 The Slurm Workload Manager is an open-source cluster resource management and
 job scheduling system that strives to be simple, scalable, portable,
 fault-tolerant, and interconnect agnostic.
 This package contain SlurmDBD (Slurm DataBase Daemon) that can be
 used to securely manage the accounting data for several Slurm
 clusters in a central location and sacctmgr a command for managing
 user accounts in SlurmDBD.

Package: libslurm-perl
Section: perl
Architecture: any
Depends:
 ${perl:Depends},
 ${misc:Depends},
 ${shlibs:Depends}
Description: Perl API for Slurm
 The Slurm Workload Manager is an open-source cluster resource management and
 job scheduling system that strives to be simple, scalable, portable,
 fault-tolerant, and interconnect agnostic.
 This package contains the Perl module.

Package: libslurmdb-perl
Section: perl
Architecture: any
Depends:
 ${perl:Depends},
 ${misc:Depends},
 ${shlibs:Depends}
Description: Perl API for the Slurm database
 The Slurm Workload Manager is an open-source cluster resource management and
 job scheduling system that strives to be simple, scalable, portable,
 fault-tolerant, and interconnect agnostic.
 This package contains the Perl module for the Slurm database.

Package: slurm-wlm-torque
Architecture: all
Depends:
 libslurm-perl (>= ${source:Version}),
 libslurmdb-perl (>= ${source:Version}),
 ${perl:Depends},
 ${misc:Depends},
 libswitch-perl,
 slurm-client (>= ${source:Version})
Conflicts: gridengine-client, torque-client, torque-client-x11
Description: Torque compatibility wrappers for Slurm
 The Slurm Workload Manager is an open-source cluster resource management and
 job scheduling system that strives to be simple, scalable, portable,
 fault-tolerant, and interconnect agnostic.
 This package contains the Torque compatibility wrappers.

Package: libpam-slurm
Architecture: any
Pre-Depends: ${misc:Pre-Depends}
Depends:
 libpam-runtime,
 ${shlibs:Depends},
 ${misc:Depends}
Description: PAM module to authenticate using the Slurm resource manager
 The Slurm Workload Manager is an open-source cluster resource management and
 job scheduling system that strives to be simple, scalable, portable,
 fault-tolerant, and interconnect agnostic.
 Pluggable Authentication Module (PAM) for restricting access to compute
 nodes where Slurm performs resource management. Access to the node is
 restricted to user root and users who have been allocated resources on
 that node.

Package: libpam-slurm-dev
Architecture: any
Pre-Depends: ${misc:Pre-Depends}
Depends:
 ${shlibs:Depends},
 ${misc:Depends}
Description: Slurm PAM module development files
 The Slurm Workload Manager is an open-source cluster resource management and
 job scheduling system that strives to be simple, scalable, portable,
 fault-tolerant, and interconnect agnostic.
 Pluggable Authentication Module (PAM) for restricting access to compute
 nodes where Slurm performs resource management. Access to the node is
 restricted to user root and users who have been allocated resources on
 This package contains development files for the Slurm pam module

Package: libpam-slurm-adopt
Architecture: any
Pre-Depends: ${misc:Pre-Depends}
Depends:
 ${shlibs:Depends},
 ${misc:Depends}
Description: PAM module to authenticate users running a Slurm job and track their processes
 The Slurm Workload Manager is an open-source cluster resource management and
 job scheduling system that strives to be simple, scalable, portable,
 fault-tolerant, and interconnect agnostic.
 Pluggable Authentication Module (PAM) for restricting access to compute
 nodes where Slurm performs resource management to users who have a
 running job. The user's connection is "adopted" into the "external"
 step of the job so that processes spawned are tracked and Slurm can
 perform a complete cleanup when the job is completed.

Package: libpam-slurm-adopt-dev
Architecture: any
Pre-Depends: ${misc:Pre-Depends}
Depends:
 ${shlibs:Depends},
 ${misc:Depends}
Description: Slurm adopt PAM module development files
 The Slurm Workload Manager is an open-source cluster resource management and
 job scheduling system that strives to be simple, scalable, portable,
 fault-tolerant, and interconnect agnostic.
 Pluggable Authentication Module (PAM) for restricting access to compute
 nodes where Slurm performs resource management to users who have a
 running job. The user's connection is "adopted" into the "external"
 step of the job so that processes spawned are tracked and Slurm can
 perform a complete cleanup when the job is completed.
 This package contains development files for the Slurm adopt pam module

Package: slurm-wlm-emulator
Architecture: any
Depends: ${misc:Depends}, ${shlibs:Depends},
 slurmctld (= ${binary:Version}),
 slurmd (= ${binary:Version})
Description: Slurm emulator
 The Slurm Workload Manager is an open-source cluster resource management and
 job scheduling system that strives to be simple, scalable, portable,
 fault-tolerant, and interconnect agnostic.
 This package installs the emulator binaries: slurmd, slurmctld
 and slurmstepd.

Package: slurm-client-emulator
Architecture: any
Depends: ${shlibs:Depends}, ${misc:Depends},
Description: Slurm client side commands for the emulator
 The Slurm Workload Manager is an open-source cluster resource management and
 job scheduling system that strives to be simple, scalable, portable,
 fault-tolerant, and interconnect agnostic.
 This package contains all client side commands for the emulator.<|MERGE_RESOLUTION|>--- conflicted
+++ resolved
@@ -6,11 +6,7 @@
            Mehdi Dogguy <mehdi@debian.org>,
            Gennaro Oliva <oliva@debian.org>,
 Build-Depends:
-<<<<<<< HEAD
- debhelper (>= 10),
-=======
  debhelper (>= 13),
->>>>>>> 78b6fb3d
  libmunge-dev,
  libncurses-dev,
  po-debconf,
@@ -39,11 +35,6 @@
  liblz4-dev,
  bash-completion,
  libdbus-1-dev,
-<<<<<<< HEAD
-=======
- librdkafka-dev,
- librocm-smi-dev
->>>>>>> 78b6fb3d
 Standards-Version: 4.6.2
 Homepage: http://slurm.schedmd.com
 Vcs-Browser: https://github.com/scibian/slurm-wlm
