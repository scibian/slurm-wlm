--- conflicted
+++ resolved
@@ -6,11 +6,7 @@
            Mehdi Dogguy <mehdi@debian.org>,
            Gennaro Oliva <oliva@debian.org>,
 Build-Depends: dpkg-dev (>= 1.18.26),
-<<<<<<< HEAD
  debhelper (>= 10),
-=======
- debhelper (>= 13),
->>>>>>> f56b2873
  libmunge-dev,
  libncurses-dev,
  po-debconf,
@@ -21,7 +17,7 @@
  libperl-dev,
  chrpath,
  libpam0g-dev,
- liblua5.2-dev,
+ liblua5.1-0-dev,
  libhwloc-dev,
  dh-exec,
  libipmimonitoring-dev,
@@ -211,11 +207,7 @@
 Depends:
  ${shlibs:Depends},
  ${misc:Depends},
-<<<<<<< HEAD
- libpmix2,
-=======
- libpmix2 [amd64 arm64 mips64el ppc64el riscv64 s390x alpha ia64 loong64 ppc64 sparc64],
->>>>>>> f56b2873
+ libpmix2 [amd64 arm64 mips64el ppc64el riscv64 s390x alpha ia64 ppc64 sparc64],
  adduser,
  ucf
 Recommends: slurm-wlm-plugins (= ${binary:Version}),
