Source: slurm-wlm
Section: admin
Priority: optional
Maintainer: Scibian Project <packaging@scibian.org>
Uploaders: Rémi Palancher <remi@rezib.org>,
           Mehdi Dogguy <mehdi@debian.org>,
<<<<<<< HEAD
           Gennaro Oliva <oliva.g@na.icar.cnr.it>,
           M'hamed Bouaziz <mhamed-externe.bouaziz@edf.fr>
Build-Depends:
 debhelper (>= 9),
 autotools-dev,
=======
           Gennaro Oliva <oliva@debian.org>,
Build-Depends:
 debhelper (>= 13),
>>>>>>> 78b6fb3d
 libmunge-dev,
 libncurses-dev,
 po-debconf,
 dh-autoreconf,
 python3,
 libgtk2.0-dev,
 libmysqlclient-dev,
 libpam0g-dev,
 libperl-dev,
 chrpath,
 libpam0g-dev,
 liblua5.2-dev,
 libhwloc-dev,
 dh-exec,
 dh-systemd (>= 1.5),
 librrd-dev,
 libipmimonitoring-dev,
 hdf5-helpers,
 libfreeipmi-dev,
 libhdf5-dev,
 man2html,
 libcurl4-openssl-dev,
<<<<<<< HEAD
 liblz4-dev
Standards-Version: 4.4.1
=======
 libpmix-dev,
 libhttp-parser-dev,
 libyaml-dev,
 libjson-c-dev,
 libjwt-dev,
 liblz4-dev,
 bash-completion,
 libdbus-1-dev,
 librdkafka-dev,
 librocm-smi-dev
Standards-Version: 4.6.2
>>>>>>> 78b6fb3d
Homepage: http://slurm.schedmd.com
Vcs-Browser: https://github.com/scibian/slurm-wlm
Vcs-Git: https://github.com/scibian/slurm-wlm.git

Package: slurm-wlm
Architecture: any
Depends:
 ${misc:Depends},
 slurmd (= ${binary:Version}),
 slurmctld (= ${binary:Version}),
 slurm-client (= ${binary:Version})
Description: Slurm Workload Manager
 The Slurm Workload Manager is an open-source cluster resource management and
 job scheduling system that strives to be simple, scalable, portable,
 fault-tolerant, and interconnect agnostic.
 This metapackage contains all client side commands, the compute node daemon
 and the central management daemon.

Package: slurm-client
Architecture: any
Depends:
 ${shlibs:Depends},
 ${misc:Depends},
 slurm-wlm-basic-plugins (= ${binary:Version}),
 munge,
 ucf
Conflicts: sinfo (<< 0.0.47-4)
Description: Slurm client side commands
 The Slurm Workload Manager is an open-source cluster resource management and
 job scheduling system that strives to be simple, scalable, portable,
 fault-tolerant, and interconnect agnostic.
 This package contains all client side commands.

Package: slurm-client-dbg
Architecture: any
Section: debug
Depends:
<<<<<<< HEAD
 slurm-client (= ${binary:Version}),
 ${misc:Depends}
Description: debugging symbols for SLURM client side commands
 SLURM stands for Simple Linux Utility for Resource Management, it
 is an open-source cluster resource management and job scheduling system
 that strives to be simple, scalable, portable, fault-tolerant, and
 interconnect agnostic.
 .
 This package contains the debugging symbols for all client side
 commands.
=======
 ${shlibs:Depends},
 ${misc:Depends},
Description: Slurm REST API daemon
 The Slurm Workload Manager is an open-source cluster resource management and
 job scheduling system that strives to be simple, scalable, portable,
 fault-tolerant, and interconnect agnostic.
 This package contains the REST API daemon slurmrestd.
>>>>>>> 78b6fb3d

Package: slurmd
Architecture: any
Depends:
 ${shlibs:Depends},
 ${misc:Depends},
 slurm-wlm-basic-plugins (= ${binary:Version}),
 ucf,
 munge,
Pre-Depends: ${misc:Pre-Depends}
Description: Slurm compute node daemon
 The Slurm Workload Manager is an open-source cluster resource management and
 job scheduling system that strives to be simple, scalable, portable,
 fault-tolerant, and interconnect agnostic.
 This package contains the compute node daemon slurmd.

Package: slurmd-dbg
Architecture: any
Section: debug
Depends:
 slurmd (= ${binary:Version}),
 ${misc:Depends}
Description: debugging symbols for SLURM compute node daemon
 SLURM stands for Simple Linux Utility for Resource Management, it
 is an open-source cluster resource management and job scheduling system
 that strives to be simple, scalable, portable, fault-tolerant, and
 interconnect agnostic.
 This package contains the debugging symbols for the compute node daemon
 slurmd.

Package: slurmctld
Architecture: any
Depends:
 ${shlibs:Depends},
 ${misc:Depends},
 slurm-client (= ${binary:Version}),
 slurm-wlm-basic-plugins (= ${binary:Version}),
 ucf,
 munge,
Pre-Depends: ${misc:Pre-Depends}
Description: Slurm central management daemon
 The Slurm Workload Manager is an open-source cluster resource management and
 job scheduling system that strives to be simple, scalable, portable,
 fault-tolerant, and interconnect agnostic.
 This package contains the central management daemon slurmctld.

<<<<<<< HEAD
Package: slurmctld-dbg
Architecture: any
Section: debug
Depends:
 slurmctld (= ${binary:Version}),
 ${misc:Depends}
Description: debugging symbols for SLURM central management daemon
 SLURM stands for Simple Linux Utility for Resource Management, it
 is an open-source cluster resource management and job scheduling system
 that strives to be simple, scalable, portable, fault-tolerant, and
 interconnect agnostic.
 This package contains the debugging symbols for central management
 daemon slurmctld.

Package: libslurm36
=======
Package: libslurm39
>>>>>>> 78b6fb3d
Section: libs
Architecture: any
Pre-Depends: ${misc:Pre-Depends}
Depends: ${shlibs:Depends}, ${misc:Depends}
Description: Runtime library files for Slurm
 The Slurm Workload Manager is an open-source cluster resource management and
 job scheduling system that strives to be simple, scalable, portable,
 fault-tolerant, and interconnect agnostic.
 This package contains the Slurm runtime library.

Package: libslurm36-dbg
Architecture: any
Section: debug
Depends:
 libslurm36 (= ${binary:Version}),
 ${misc:Depends}
Description: debugging symbols for SLURM slurm runtime library
 SLURM stands for Simple Linux Utility for Resource Management, it
 is an open-source cluster resource management and job scheduling system
 that strives to be simple, scalable, portable, fault-tolerant, and
 interconnect agnostic.
 This package contains the debugging symbols for slurm runtime
 library.

Package: libpmi0
Section: libs
Architecture: any
Pre-Depends: ${misc:Pre-Depends}
Depends: ${shlibs:Depends}, ${misc:Depends}, slurm-wlm-basic-plugins (= ${binary:Version}),
Description: Slurm PMI library implementation
 The Slurm Workload Manager is an open-source cluster resource management and
 job scheduling system that strives to be simple, scalable, portable,
 fault-tolerant, and interconnect agnostic.
 This package contains the Slurm PMI runtime implementation.

Package: libpmi0-dbg
Architecture: any
Section: debug
Depends:
 libpmi0 (= ${binary:Version}),
 ${misc:Depends}
Description: debugging symbols for SLURM PMI library implementation
 SLURM stands for Simple Linux Utility for Resource Management, it
 is an open-source cluster resource management and job scheduling system
 that strives to be simple, scalable, portable, fault-tolerant, and
 interconnect agnostic.
 This package contains the debugging symbols for SLURM PMI library
 implementation.

Package: libpmi2-0
Section: libs
Architecture: any
Pre-Depends: ${misc:Pre-Depends}
Depends: ${shlibs:Depends}, ${misc:Depends}
Description: Slurm PMI2 library implementation
 The Slurm Workload Manager is an open-source cluster resource management and
 job scheduling system that strives to be simple, scalable, portable,
 fault-tolerant, and interconnect agnostic.
 This package contains the Slurm PMI2 runtime implementation.

Package: libpmi2-0-dbg
Architecture: any
Section: debug
Depends:
 libpmi0 (= ${binary:Version}),
 ${misc:Depends}
Description: debugging symbols for SLURM PMI2 library implementation
 SLURM stands for Simple Linux Utility for Resource Management, it
 is an open-source cluster resource management and job scheduling system
 that strives to be simple, scalable, portable, fault-tolerant, and
 interconnect agnostic.
 This package contains the debugging symbols for SLURM PMI2 library
 implementation.

Package: libslurm-dev
Section: libdevel
Architecture: any
Depends:
 ${shlibs:Depends},
 ${misc:Depends},
 libslurm39 (= ${binary:Version})
Conflicts: libslurm10-dev, libslurm11-dev, libslurm12-dev, libslurm13-dev, libslurm20-dev, libslurm21-dev
Breaks: libslurmdb-dev
Replaces: libslurm10-dev, libslurm11-dev, libslurm12-dev, libslurm13-dev, libslurm20-dev, libslurm21-dev, libslurmdb-dev
Description: Slurm development files
 The Slurm Workload Manager is an open-source cluster resource management and
 job scheduling system that strives to be simple, scalable, portable,
 fault-tolerant, and interconnect agnostic.
 This package contains Slurm static library and header files.

Package: libpmi0-dev
Section: libdevel
Architecture: any
Depends:
 ${shlibs:Depends},
 ${misc:Depends},
 libpmi0 (= ${binary:Version}),
 libslurm39 (= ${binary:Version})
Description: Slurm PMI library implementation development files
 The Slurm Workload Manager is an open-source cluster resource management and
 job scheduling system that strives to be simple, scalable, portable,
 fault-tolerant, and interconnect agnostic.
 This package contains the Slurm PMI implementation static library and header
 files

Package: libpmi2-0-dev
Section: libdevel
Architecture: any
Depends:
 ${shlibs:Depends},
 ${misc:Depends},
 libpmi2-0 (= ${binary:Version}),
 libslurm39 (= ${binary:Version})
Description: Slurm PMI2 library implementation development files
 The Slurm Workload Manager is an open-source cluster resource management and
 job scheduling system that strives to be simple, scalable, portable,
 fault-tolerant, and interconnect agnostic.
 This package contains the Slurm PMI2 implementation static library and header
 files

Package: slurm-wlm-doc
Section: doc
Architecture: all
Depends:
 libjs-jquery,
 ${shlibs:Depends},
 ${misc:Depends}
Description: Slurm documentation
 The Slurm Workload Manager is an open-source cluster resource management and
 job scheduling system that strives to be simple, scalable, portable,
 fault-tolerant, and interconnect agnostic.
 This package contains the Slurm html documentation.

Package: slurm-wlm-basic-plugins
Architecture: any
Depends:
 ${shlibs:Depends},
 ${misc:Depends},
<<<<<<< HEAD
 adduser,
 ucf
Description: SLURM basic plugins
 SLURM, the Simple Linux Utility for Resource Management,
 is an open-source cluster resource management and job scheduling.
 This package contains the SLURM basic plugins
=======
 adduser
Recommends: slurm-wlm-plugins (= ${binary:Version}),
Description: Slurm basic plugins
 The Slurm Workload Manager is an open-source cluster resource management and
 job scheduling system that strives to be simple, scalable, portable,
 fault-tolerant, and interconnect agnostic.
 This package contains the Slurm basic plugins
>>>>>>> 78b6fb3d

Package: slurm-wlm-basic-plugins-dbg
Architecture: any
Section: debug
Depends:
 slurm-wlm-basic-plugins (= ${binary:Version}),
 ${misc:Depends}
Description: debugging symbols for SLURM basic plugins
 SLURM stands for Simple Linux Utility for Resource Management, it
 is an open-source cluster resource management and job scheduling system
 that strives to be simple, scalable, portable, fault-tolerant, and
 interconnect agnostic.
 .
 This package contains the debugging symbols for basic plugins.

Package: slurm-wlm-basic-plugins-dev
Section: devel
Architecture: any
Recommends: slurm-wlm-plugins-dev (= ${binary:Version}),
Depends:
 ${shlibs:Depends},
 ${misc:Depends},
 slurm-wlm-basic-plugins (= ${binary:Version})
Description: Slurm basic plugins development files
 The Slurm Workload Manager is an open-source cluster resource management and
 job scheduling system that strives to be simple, scalable, portable,
 fault-tolerant, and interconnect agnostic.
 This package contains development files for the Slurm basic plugins

Package: slurm-wlm-plugins
Architecture: any
Depends:
 slurm-wlm-basic-plugins (= ${binary:Version}),
 slurm-wlm-elasticsearch-plugin (= ${binary:Version}),
 slurm-wlm-hdf5-plugin (= ${binary:Version}),
 slurm-wlm-influxdb-plugin (= ${binary:Version}),
 slurm-wlm-ipmi-plugins (= ${binary:Version}),
 slurm-wlm-jwt-plugin (= ${binary:Version}),
 slurm-wlm-rrd-plugin (= ${binary:Version}),
 slurm-wlm-mysql-plugin-dev (= ${binary:Version}),
 slurm-wlm-rsmi-plugin (= ${binary:Version}),
 ${misc:Depends},
Description: Slurm free plugins (metapackage)
 The Slurm Workload Manager is an open-source cluster resource management and
 job scheduling system that strives to be simple, scalable, portable,
 fault-tolerant, and interconnect agnostic.
 This package provides all the free Slurm plugins.

Package: slurm-wlm-plugins-dev
Architecture: any
Depends:
 slurm-wlm-basic-plugins-dev (= ${binary:Version}),
 slurm-wlm-elasticsearch-plugin-dev (= ${binary:Version}),
 slurm-wlm-hdf5-plugin-dev (= ${binary:Version}),
 slurm-wlm-influxdb-plugin-dev (= ${binary:Version}),
 slurm-wlm-ipmi-plugins-dev (= ${binary:Version}),
 slurm-wlm-jwt-plugin-dev (= ${binary:Version}),
 slurm-wlm-rrd-plugin-dev (= ${binary:Version}),
 slurm-wlm-mysql-plugin-dev (= ${binary:Version}),
 slurm-wlm-rsmi-plugin-dev (= ${binary:Version}),
 ${misc:Depends},
Description: Slurm free plugins development files (metapackage)
 The Slurm Workload Manager is an open-source cluster resource management and
 job scheduling system that strives to be simple, scalable, portable,
 fault-tolerant, and interconnect agnostic.
 This package provides development files for all the free SLURM plugins.

Package: slurm-wlm-ipmi-plugins
Architecture: any
Depends:
 ${shlibs:Depends},
 ${misc:Depends},
 slurm-wlm-basic-plugins (= ${binary:Version})
Breaks: slurm-wlm-basic-plugins (<< 22.05.7-1)
Replaces: slurm-wlm-basic-plugins (<< 22.05.7-1)
Description: Slurm IPMI plugins
 The Slurm Workload Manager is an open-source cluster resource management and
 job scheduling system that strives to be simple, scalable, portable,
 fault-tolerant, and interconnect agnostic.
 .
 This package contains the IPMI-based Slurm accounting gathering
 plugins.

Package: slurm-wlm-ipmi-plugins-dev
Section: devel
Architecture: any
Depends:
 ${shlibs:Depends},
 ${misc:Depends},
 slurm-wlm-basic-plugins-dev (= ${binary:Version}),
 slurm-wlm-ipmi-plugins (= ${binary:Version})
Breaks: slurm-wlm-basic-plugins-dev (<< 22.05.7-1)
Replaces: slurm-wlm-basic-plugins-dev (<< 22.05.7-1)
Description: Slurm IPMI plugins development files
 The Slurm Workload Manager is an open-source cluster resource management and
 job scheduling system that strives to be simple, scalable, portable,
 fault-tolerant, and interconnect agnostic.
 .
 This package contains development files for the IPMI-based Slurm
 accounting gathering plugins.

Package: slurm-wlm-hdf5-plugin
Architecture: any
Depends:
 ${shlibs:Depends},
 ${misc:Depends},
 slurm-wlm-basic-plugins (= ${binary:Version})
Breaks: slurm-wlm-basic-plugins (<< 22.05.7-1), slurm-client (<< 22.05.7-1)
Replaces: slurm-wlm-basic-plugins (<< 22.05.7-1), slurm-client (<< 22.05.7-1)
Description: Slurm HDF5 plugin
 The Slurm Workload Manager is an open-source cluster resource management and
 job scheduling system that strives to be simple, scalable, portable,
 fault-tolerant, and interconnect agnostic.
 .
 This package contains the HDF5-based Slurm job profiling plugin.

Package: slurm-wlm-hdf5-plugin-dev
Section: devel
Architecture: any
Depends:
 ${shlibs:Depends},
 ${misc:Depends},
 slurm-wlm-basic-plugins-dev (= ${binary:Version}),
 slurm-wlm-hdf5-plugin (= ${binary:Version})
Breaks: slurm-wlm-basic-plugins-dev (<< 22.05.7-1)
Replaces: slurm-wlm-basic-plugins-dev (<< 22.05.7-1)
Description: Slurm HDF5 plugin development files
 The Slurm Workload Manager is an open-source cluster resource management and
 job scheduling system that strives to be simple, scalable, portable,
 fault-tolerant, and interconnect agnostic.
 .
 This package contains development files for the HDF5-based Slurm
 job profiling plugin.

Package: slurm-wlm-rsmi-plugin
Architecture: any
Depends:
 ${shlibs:Depends},
 ${misc:Depends},
 librocm-smi64-1,
 slurm-wlm-basic-plugins (= ${binary:Version})
Description: Slurm RSMI plugin
 The Slurm Workload Manager is an open-source cluster resource management and
 job scheduling system that strives to be simple, scalable, portable,
 fault-tolerant, and interconnect agnostic.
 .
 This package contains the ROCm System Management Interface Slurm gpu plugin.

Package: slurm-wlm-rsmi-plugin-dev
Section: devel
Architecture: any
Depends:
 ${shlibs:Depends},
 ${misc:Depends},
 librocm-smi-dev,
 slurm-wlm-basic-plugins-dev (= ${binary:Version}),
 slurm-wlm-rsmi-plugin (= ${binary:Version})
Breaks: slurm-wlm-basic-plugins-dev (<< 22.05.7-1)
Replaces: slurm-wlm-basic-plugins-dev (<< 22.05.7-1)
Description: Slurm RSMI plugin development files
 The Slurm Workload Manager is an open-source cluster resource management and
 job scheduling system that strives to be simple, scalable, portable,
 fault-tolerant, and interconnect agnostic.
 .
 This package contains development files for the ROCm System Management
 Interface Slurm gpu plugin.

Package: slurm-wlm-influxdb-plugin
Architecture: any
Depends:
 ${shlibs:Depends},
 ${misc:Depends},
 slurm-wlm-basic-plugins (= ${binary:Version})
Breaks: slurm-wlm-basic-plugins (<< 22.05.7-1)
Replaces: slurm-wlm-basic-plugins (<< 22.05.7-1)
Description: Slurm InfluxDB plugin
 The Slurm Workload Manager is an open-source cluster resource management and
 job scheduling system that strives to be simple, scalable, portable,
 fault-tolerant, and interconnect agnostic.
 .
 This package contains the InfluxDB-based Slurm job profiling plugin.

Package: slurm-wlm-influxdb-plugin-dev
Section: devel
Architecture: any
Depends:
 ${shlibs:Depends},
 ${misc:Depends},
 slurm-wlm-basic-plugins-dev (= ${binary:Version}),
 slurm-wlm-influxdb-plugin (= ${binary:Version})
Breaks: slurm-wlm-basic-plugins-dev (<< 22.05.7-1)
Replaces: slurm-wlm-basic-plugins-dev (<< 22.05.7-1)
Description: Slurm InfluxDB plugin development files
 The Slurm Workload Manager is an open-source cluster resource management and
 job scheduling system that strives to be simple, scalable, portable,
 fault-tolerant, and interconnect agnostic.
 .
 This package contains development files for the InfluxDB-based Slurm
 job profiling plugin.

Package: slurm-wlm-rrd-plugin
Architecture: any
Depends:
 ${shlibs:Depends},
 ${misc:Depends},
 slurm-wlm-basic-plugins (= ${binary:Version})
Breaks: slurm-wlm-basic-plugins (<< 22.05.7-1)
Replaces: slurm-wlm-basic-plugins (<< 22.05.7-1)
Description: Slurm RRD plugin
 The Slurm Workload Manager is an open-source cluster resource management and
 job scheduling system that strives to be simple, scalable, portable,
 fault-tolerant, and interconnect agnostic.
 .
 This package contains the RRD-based Slurm sensor plugin.

Package: slurm-wlm-rrd-plugin-dev
Section: devel
Architecture: any
Depends:
 ${shlibs:Depends},
 ${misc:Depends},
 slurm-wlm-basic-plugins-dev (= ${binary:Version}),
 slurm-wlm-rrd-plugin (= ${binary:Version})
Breaks: slurm-wlm-basic-plugins-dev (<< 22.05.7-1)
Replaces: slurm-wlm-basic-plugins-dev (<< 22.05.7-1)
Description: Slurm RRD plugins development files
 The Slurm Workload Manager is an open-source cluster resource management and
 job scheduling system that strives to be simple, scalable, portable,
 fault-tolerant, and interconnect agnostic.
 .
 This package contains development files for the RRD-based Slurm
 sensor plugin.

Package: slurm-wlm-elasticsearch-plugin
Architecture: any
Depends:
 ${shlibs:Depends},
 ${misc:Depends},
 slurm-wlm-basic-plugins (= ${binary:Version})
Breaks: slurm-wlm-basic-plugins (<< 22.05.7-1)
Replaces: slurm-wlm-basic-plugins (<< 22.05.7-1)
Description: Slurm Elasticsearch job-completion plugin
 The Slurm Workload Manager is an open-source cluster resource management and
 job scheduling system that strives to be simple, scalable, portable,
 fault-tolerant, and interconnect agnostic.
 .
 This package contains the Elasticsearch Slurm job-completion plugin.

Package: slurm-wlm-elasticsearch-plugin-dev
Section: devel
Architecture: any
Depends:
 ${shlibs:Depends},
 ${misc:Depends},
 slurm-wlm-basic-plugins-dev (= ${binary:Version}),
 slurm-wlm-elasticsearch-plugin (= ${binary:Version})
Breaks: slurm-wlm-basic-plugins-dev (<< 22.05.7-1)
Replaces: slurm-wlm-basic-plugins-dev (<< 22.05.7-1)
Description: Slurm Elasticsearch job-completion plugin development files
 The Slurm Workload Manager is an open-source cluster resource management and
 job scheduling system that strives to be simple, scalable, portable,
 fault-tolerant, and interconnect agnostic.
 .
 This package contains development files for the Elasticsearch Slurm
 job-completion plugin.

Package: slurm-wlm-jwt-plugin
Architecture: any
Depends:
 ${shlibs:Depends},
 ${misc:Depends},
 slurm-wlm-basic-plugins (= ${binary:Version})
Breaks: slurm-wlm-basic-plugins (<< 22.05.7-1)
Replaces: slurm-wlm-basic-plugins (<< 22.05.7-1)
Description: Slurm JWT authentication plugins
 The Slurm Workload Manager is an open-source cluster resource management and
 job scheduling system that strives to be simple, scalable, portable,
 fault-tolerant, and interconnect agnostic.
 .
 This package contains the JSON Web Tokens (JWT) Slurm authentication
 plugin.

Package: slurm-wlm-jwt-plugin-dev
Section: devel
Architecture: any
Depends:
 ${shlibs:Depends},
 ${misc:Depends},
 slurm-wlm-basic-plugins-dev (= ${binary:Version}),
 slurm-wlm-jwt-plugin (= ${binary:Version})
Breaks: slurm-wlm-basic-plugins-dev (<< 22.05.7-1)
Replaces: slurm-wlm-basic-plugins-dev (<< 22.05.7-1)
Description: Slurm JWT authentication plugin development files
 The Slurm Workload Manager is an open-source cluster resource management and
 job scheduling system that strives to be simple, scalable, portable,
 fault-tolerant, and interconnect agnostic.
 .
 This package contains development files for the JSON Web Tokens (JWT)
 Slurm authentication plugin.

Package: slurm-wlm-kafka-plugin
Architecture: any
Depends:
 ${shlibs:Depends},
 ${misc:Depends},
 slurm-wlm-basic-plugins (= ${binary:Version})
Description: Slurm Kafka job-completion plugin
 The Slurm Workload Manager is an open-source cluster resource management and
 job scheduling system that strives to be simple, scalable, portable,
 fault-tolerant, and interconnect agnostic.
 .
 This package contains the Kafka Slurm job-completion plugin.

Package: slurm-wlm-kafka-plugin-dev
Section: devel
Architecture: any
Depends:
 ${shlibs:Depends},
 ${misc:Depends},
 slurm-wlm-basic-plugins-dev (= ${binary:Version}),
 slurm-wlm-kafka-plugin (= ${binary:Version})
Description: Slurm Kafka job-completion plugin development files
 The Slurm Workload Manager is an open-source cluster resource management and
 job scheduling system that strives to be simple, scalable, portable,
 fault-tolerant, and interconnect agnostic.
 .
 This package contains development files for the Kafka Slurm
 job-completion plugin.

Package: slurm-wlm-mysql-plugin
Architecture: any
Depends:
 ${shlibs:Depends},
 ${misc:Depends},
 slurm-wlm-basic-plugins (= ${binary:Version})
Breaks: slurm-wlm-basic-plugins (<< 22.05.7-1)
Replaces: slurm-wlm-basic-plugins (<< 22.05.7-1)
Description: Slurm MySQL plugins
 The Slurm Workload Manager is an open-source cluster resource management and
 job scheduling system that strives to be simple, scalable, portable,
 fault-tolerant, and interconnect agnostic.
 .
 This package contains the Slurm MySQL plugin.

Package: slurm-wlm-mysql-plugin-dev
Section: devel
Architecture: any
Depends:
 ${shlibs:Depends},
 ${misc:Depends},
 slurm-wlm-basic-plugins-dev (= ${binary:Version}),
 slurm-wlm-jwt-plugin (= ${binary:Version})
Breaks: slurm-wlm-basic-plugins-dev (<< 22.05.7-1)
Replaces: slurm-wlm-basic-plugins-dev (<< 22.05.7-1)
Description: Slurm MySQL plugins development files
 The Slurm Workload Manager is an open-source cluster resource management and
 job scheduling system that strives to be simple, scalable, portable,
 fault-tolerant, and interconnect agnostic.
 .
 This package contains development files for the Slurm MySQL plugin.

Package: sview
Architecture: any
Depends:
 ${shlibs:Depends},
 ${misc:Depends},
 slurm-client (= ${binary:Version})
Description: GUI to view and modify Slurm state
 The Slurm Workload Manager is an open-source cluster resource management and
 job scheduling system that strives to be simple, scalable, portable,
 fault-tolerant, and interconnect agnostic.
 This package contains sview, a GUI that can be used to view Slurm
 configuration, job, step, node and partitions state information.
 Authorized users can also modify select information.

Package: slurmdbd
Architecture: any
Depends:
 ${shlibs:Depends},
 ${misc:Depends},
 slurm-wlm-basic-plugins (= ${binary:Version}),
 slurm-wlm-mysql-plugin (= ${binary:Version}),
 munge,
 ucf
Pre-Depends: ${misc:Pre-Depends}
Description: Secure enterprise-wide interface to a database for Slurm
 The Slurm Workload Manager is an open-source cluster resource management and
 job scheduling system that strives to be simple, scalable, portable,
 fault-tolerant, and interconnect agnostic.
 This package contain SlurmDBD (Slurm DataBase Daemon) that can be
 used to securely manage the accounting data for several Slurm
 clusters in a central location and sacctmgr a command for managing
 user accounts in SlurmDBD.

Package: slurmdbd-dbg
Architecture: any
Section: debug
Depends:
 slurmdbd (= ${binary:Version}),
 ${misc:Depends}
Description: debugging symbols for slurmdbd daemon
 SLURM stands for Simple Linux Utility for Resource Management, it
 is an open-source cluster resource management and job scheduling system
 that strives to be simple, scalable, portable, fault-tolerant, and
 interconnect agnostic.

Package: libslurm-perl
Section: perl
Architecture: any
Depends:
 ${perl:Depends},
 ${misc:Depends},
 ${shlibs:Depends}
Description: Perl API for Slurm
 The Slurm Workload Manager is an open-source cluster resource management and
 job scheduling system that strives to be simple, scalable, portable,
 fault-tolerant, and interconnect agnostic.
 This package contains the Perl module.

Package: libslurmdb-perl
Section: perl
Architecture: any
Depends:
 ${perl:Depends},
 ${misc:Depends},
 ${shlibs:Depends}
Description: Perl API for the Slurm database
 The Slurm Workload Manager is an open-source cluster resource management and
 job scheduling system that strives to be simple, scalable, portable,
 fault-tolerant, and interconnect agnostic.
 This package contains the Perl module for the Slurm database.

Package: slurm-wlm-torque
Architecture: all
Depends:
 libslurm-perl (>= ${source:Version}),
 libslurmdb-perl (>= ${source:Version}),
 ${perl:Depends},
 ${misc:Depends},
 libswitch-perl,
 slurm-client (>= ${source:Version})
Conflicts: gridengine-client, torque-client, torque-client-x11
Description: Torque compatibility wrappers for Slurm
 The Slurm Workload Manager is an open-source cluster resource management and
 job scheduling system that strives to be simple, scalable, portable,
 fault-tolerant, and interconnect agnostic.
 This package contains the Torque compatibility wrappers.

Package: libpam-slurm
Architecture: any
Pre-Depends: ${misc:Pre-Depends}
Depends:
 libpam-runtime,
 ${shlibs:Depends},
 ${misc:Depends}
Description: PAM module to authenticate using the Slurm resource manager
 The Slurm Workload Manager is an open-source cluster resource management and
 job scheduling system that strives to be simple, scalable, portable,
 fault-tolerant, and interconnect agnostic.
 Pluggable Authentication Module (PAM) for restricting access to compute
 nodes where Slurm performs resource management. Access to the node is
 restricted to user root and users who have been allocated resources on
 that node.

Package: libpam-slurm-dev
Architecture: any
Pre-Depends: ${misc:Pre-Depends}
Depends:
 ${shlibs:Depends},
 ${misc:Depends}
Description: Slurm PAM module development files
 The Slurm Workload Manager is an open-source cluster resource management and
 job scheduling system that strives to be simple, scalable, portable,
 fault-tolerant, and interconnect agnostic.
 Pluggable Authentication Module (PAM) for restricting access to compute
 nodes where Slurm performs resource management. Access to the node is
 restricted to user root and users who have been allocated resources on
 This package contains development files for the Slurm pam module

Package: libpam-slurm-adopt
Architecture: any
Pre-Depends: ${misc:Pre-Depends}
Depends:
 ${shlibs:Depends},
 ${misc:Depends}
Description: PAM module to authenticate users running a Slurm job and track their processes
 The Slurm Workload Manager is an open-source cluster resource management and
 job scheduling system that strives to be simple, scalable, portable,
 fault-tolerant, and interconnect agnostic.
 Pluggable Authentication Module (PAM) for restricting access to compute
 nodes where Slurm performs resource management to users who have a
 running job. The user's connection is "adopted" into the "external"
 step of the job so that processes spawned are tracked and Slurm can
 perform a complete cleanup when the job is completed.

Package: libpam-slurm-adopt-dev
Architecture: any
Pre-Depends: ${misc:Pre-Depends}
Depends:
 ${shlibs:Depends},
 ${misc:Depends}
Description: Slurm adopt PAM module development files
 The Slurm Workload Manager is an open-source cluster resource management and
 job scheduling system that strives to be simple, scalable, portable,
 fault-tolerant, and interconnect agnostic.
 Pluggable Authentication Module (PAM) for restricting access to compute
 nodes where Slurm performs resource management to users who have a
 running job. The user's connection is "adopted" into the "external"
 step of the job so that processes spawned are tracked and Slurm can
 perform a complete cleanup when the job is completed.
 This package contains development files for the Slurm adopt pam module

Package: slurm-wlm-emulator
Architecture: any
Depends: ${misc:Depends}, ${shlibs:Depends},
 slurmctld (= ${binary:Version}),
 slurmd (= ${binary:Version})
Description: Slurm emulator
 The Slurm Workload Manager is an open-source cluster resource management and
 job scheduling system that strives to be simple, scalable, portable,
 fault-tolerant, and interconnect agnostic.
 This package installs the emulator binaries: slurmd, slurmctld
 and slurmstepd.

Package: slurm-client-emulator
Architecture: any
Depends: ${shlibs:Depends}, ${misc:Depends},
Description: Slurm client side commands for the emulator
 The Slurm Workload Manager is an open-source cluster resource management and
 job scheduling system that strives to be simple, scalable, portable,
 fault-tolerant, and interconnect agnostic.
 This package contains all client side commands for the emulator.<|MERGE_RESOLUTION|>--- conflicted
+++ resolved
@@ -4,17 +4,11 @@
 Maintainer: Scibian Project <packaging@scibian.org>
 Uploaders: Rémi Palancher <remi@rezib.org>,
            Mehdi Dogguy <mehdi@debian.org>,
-<<<<<<< HEAD
            Gennaro Oliva <oliva.g@na.icar.cnr.it>,
            M'hamed Bouaziz <mhamed-externe.bouaziz@edf.fr>
 Build-Depends:
  debhelper (>= 9),
  autotools-dev,
-=======
-           Gennaro Oliva <oliva@debian.org>,
-Build-Depends:
- debhelper (>= 13),
->>>>>>> 78b6fb3d
  libmunge-dev,
  libncurses-dev,
  po-debconf,
@@ -37,22 +31,8 @@
  libhdf5-dev,
  man2html,
  libcurl4-openssl-dev,
-<<<<<<< HEAD
  liblz4-dev
 Standards-Version: 4.4.1
-=======
- libpmix-dev,
- libhttp-parser-dev,
- libyaml-dev,
- libjson-c-dev,
- libjwt-dev,
- liblz4-dev,
- bash-completion,
- libdbus-1-dev,
- librdkafka-dev,
- librocm-smi-dev
-Standards-Version: 4.6.2
->>>>>>> 78b6fb3d
 Homepage: http://slurm.schedmd.com
 Vcs-Browser: https://github.com/scibian/slurm-wlm
 Vcs-Git: https://github.com/scibian/slurm-wlm.git
@@ -90,7 +70,6 @@
 Architecture: any
 Section: debug
 Depends:
-<<<<<<< HEAD
  slurm-client (= ${binary:Version}),
  ${misc:Depends}
 Description: debugging symbols for SLURM client side commands
@@ -101,15 +80,6 @@
  .
  This package contains the debugging symbols for all client side
  commands.
-=======
- ${shlibs:Depends},
- ${misc:Depends},
-Description: Slurm REST API daemon
- The Slurm Workload Manager is an open-source cluster resource management and
- job scheduling system that strives to be simple, scalable, portable,
- fault-tolerant, and interconnect agnostic.
- This package contains the REST API daemon slurmrestd.
->>>>>>> 78b6fb3d
 
 Package: slurmd
 Architecture: any
@@ -156,7 +126,6 @@
  fault-tolerant, and interconnect agnostic.
  This package contains the central management daemon slurmctld.
 
-<<<<<<< HEAD
 Package: slurmctld-dbg
 Architecture: any
 Section: debug
@@ -171,10 +140,7 @@
  This package contains the debugging symbols for central management
  daemon slurmctld.
 
-Package: libslurm36
-=======
 Package: libslurm39
->>>>>>> 78b6fb3d
 Section: libs
 Architecture: any
 Pre-Depends: ${misc:Pre-Depends}
@@ -185,7 +151,7 @@
  fault-tolerant, and interconnect agnostic.
  This package contains the Slurm runtime library.
 
-Package: libslurm36-dbg
+Package: libslurm39-dbg
 Architecture: any
 Section: debug
 Depends:
@@ -313,14 +279,6 @@
 Depends:
  ${shlibs:Depends},
  ${misc:Depends},
-<<<<<<< HEAD
- adduser,
- ucf
-Description: SLURM basic plugins
- SLURM, the Simple Linux Utility for Resource Management,
- is an open-source cluster resource management and job scheduling.
- This package contains the SLURM basic plugins
-=======
  adduser
 Recommends: slurm-wlm-plugins (= ${binary:Version}),
 Description: Slurm basic plugins
@@ -328,7 +286,6 @@
  job scheduling system that strives to be simple, scalable, portable,
  fault-tolerant, and interconnect agnostic.
  This package contains the Slurm basic plugins
->>>>>>> 78b6fb3d
 
 Package: slurm-wlm-basic-plugins-dbg
 Architecture: any
