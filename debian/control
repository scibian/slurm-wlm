--- conflicted
+++ resolved
@@ -28,11 +28,7 @@
  man2html,
  libcurl4-openssl-dev,
  libpmix-dev,
-<<<<<<< HEAD
  libhttp-parser-dev (>= 2.9),
-=======
- libhttp-parser-dev,
->>>>>>> 50d0d5f2
  libyaml-dev,
  libjson-c-dev,
  libjwt-dev,
@@ -211,23 +207,15 @@
 Depends:
  ${shlibs:Depends},
  ${misc:Depends},
-<<<<<<< HEAD
  libpmix2,
  adduser,
  ucf
-Description: SLURM basic plugins
- SLURM, the Simple Linux Utility for Resource Management,
- is an open-source cluster resource management and job scheduling.
- This package contains the SLURM basic plugins
-=======
- adduser
 Recommends: slurm-wlm-plugins (= ${binary:Version}),
 Description: Slurm basic plugins
  The Slurm Workload Manager is an open-source cluster resource management and
  job scheduling system that strives to be simple, scalable, portable,
  fault-tolerant, and interconnect agnostic.
  This package contains the Slurm basic plugins
->>>>>>> 50d0d5f2
 
 Package: slurm-wlm-basic-plugins-dev
 Section: devel
